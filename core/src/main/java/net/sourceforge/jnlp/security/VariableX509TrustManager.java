--- conflicted
+++ resolved
@@ -41,19 +41,13 @@
 import net.sourceforge.jnlp.security.SecurityDialogs.AccessType;
 import net.sourceforge.jnlp.security.dialogresults.BasicDialogValue;
 import net.sourceforge.jnlp.security.dialogresults.YesNoSandbox;
-import net.sourceforge.jnlp.util.logging.OutputController;
-<<<<<<< HEAD
 import org.slf4j.Logger;
 import org.slf4j.LoggerFactory;
-=======
-import org.jetbrains.annotations.NotNull;
->>>>>>> 00eed85b
 import sun.security.util.HostnameChecker;
 import sun.security.validator.ValidatorException;
 
 import javax.net.ssl.SSLEngine;
 import javax.net.ssl.SSLSocket;
-import javax.net.ssl.TrustManager;
 import javax.net.ssl.TrustManagerFactory;
 import javax.net.ssl.X509TrustManager;
 import java.lang.reflect.InvocationTargetException;
@@ -78,14 +72,9 @@
 
 final public class VariableX509TrustManager {
 
-<<<<<<< HEAD
     private final static Logger LOG = LoggerFactory.getLogger(VariableX509TrustManager.class);
 
-    /** TrustManagers containing trusted CAs */
-    private X509TrustManager[] caTrustManagers = null;
-=======
     public final static String SUN_X_509 = "SunX509";
->>>>>>> 00eed85b
 
     public final static String SUN_JSSE = "SunJSSE";
 
@@ -127,7 +116,7 @@
         try {
             loadManagers(Arrays.asList(KeyStores.getClientKeyStores()), clientTrustManagers);
         } catch (Exception e) {
-            OutputController.getLogger().log(OutputController.Level.ERROR_ALL, e);
+            LOG.error(IcedTeaWebConstants.DEFAULT_ERROR_MESSAGE, e);
         }
     }
 
@@ -142,16 +131,6 @@
                 .forEach(trustManager -> managers.add((X509TrustManager) trustManager));
     }
 
-<<<<<<< HEAD
-                for (TrustManager trustManager : trustManagers) {
-                    if (trustManager instanceof X509TrustManager) {
-                        clientTrustManagers[j] = (X509TrustManager) trustManager;
-                    }
-                }
-            }
-        } catch (Exception e) {
-            LOG.error(IcedTeaWebConstants.DEFAULT_ERROR_MESSAGE, e);
-=======
     private TrustManagerFactory getTrustManagerFactory(final KeyStore keyStore) {
         try {
             final TrustManagerFactory tmFactory = TrustManagerFactory.getInstance(SUN_X_509, SUN_JSSE);
@@ -159,7 +138,6 @@
             return tmFactory;
         } catch (final Exception e) {
             throw new RuntimeException("Error while creating TrustManagerFactory");
->>>>>>> 00eed85b
         }
     }
 
