--- conflicted
+++ resolved
@@ -70,11 +70,9 @@
  */
 public class CertificateUtils {
 
-<<<<<<< HEAD
     private final static Logger LOG = LoggerFactory.getLogger(CertificateUtils.class);
-=======
+
     public static final String X_509 = "X509";
->>>>>>> 00eed85b
 
     /**
      * Adds the X509Certficate in the file to the KeyStore. Note that it does
@@ -122,8 +120,8 @@
         if(ks.getCertificateAlias(cert) == null) {
             final String alias = new BigInteger(20, random).toString();
             if(ks.getCertificate(alias) == null) {
-                ks.setCertificateEntry(alias, cert);
-            }
+        ks.setCertificateEntry(alias, cert);
+    }
         }
     }
 
