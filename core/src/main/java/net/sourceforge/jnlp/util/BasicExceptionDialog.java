--- conflicted
+++ resolved
@@ -167,13 +167,8 @@
             public void actionPerformed(final java.awt.event.ActionEvent evt) {
                 try {
                     JavaConsole.getConsole().showConsoleLater(true);
-<<<<<<< HEAD
                 } catch (Exception ex) {
                     LOG.error(IcedTeaWebConstants.DEFAULT_ERROR_MESSAGE, ex);
-=======
-                } catch (final Exception ex) {
-                    OutputController.getLogger().log(OutputController.Level.ERROR_ALL, ex);
->>>>>>> 00eed85b
                     JOptionPane.showConfirmDialog(parent, ex);
                 }
             }
@@ -199,13 +194,8 @@
                     public void run() {
                         try {
                             CachePane.visualCleanCache(parent);
-<<<<<<< HEAD
                         } catch (Exception ex) {
                             LOG.error(IcedTeaWebConstants.DEFAULT_ERROR_MESSAGE, ex);
-=======
-                        } catch (final Exception ex) {
-                            OutputController.getLogger().log(OutputController.Level.ERROR_DEBUG, ex);
->>>>>>> 00eed85b
                         }
                     }
                 });
