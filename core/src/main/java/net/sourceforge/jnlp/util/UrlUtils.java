--- conflicted
+++ resolved
@@ -38,7 +38,6 @@
 
 import net.adoptopenjdk.icedteaweb.IcedTeaWebConstants;
 import net.sourceforge.jnlp.JNLPFile;
-import net.sourceforge.jnlp.util.logging.OutputController;
 import org.slf4j.Logger;
 import org.slf4j.LoggerFactory;
 
@@ -90,13 +89,8 @@
             final String[] urlParts = url.toString().split(BACKSLASH_REGEX);
             final URL strippedUrl = new URL(urlParts[0]);
             return normalizeUrl(strippedUrl, encodeFileUrls);
-<<<<<<< HEAD
-        } catch (IOException | URISyntaxException e) {
+        } catch (final IOException | URISyntaxException e) {
             LOG.error(IcedTeaWebConstants.DEFAULT_ERROR_MESSAGE, e);
-=======
-        } catch (final IOException | URISyntaxException e) {
-            OutputController.getLogger().log(e);
->>>>>>> 00eed85b
         }
         return url;
     }
@@ -119,13 +113,8 @@
     public static URL decodeUrlQuietly(final URL url) {
         try {
             return new URL(URLDecoder.decode(url.toString(), UTF8));
-<<<<<<< HEAD
         } catch (IOException e) {
             LOG.error(IcedTeaWebConstants.DEFAULT_ERROR_MESSAGE, e);
-=======
-        } catch (final IOException e) {
-            OutputController.getLogger().log(OutputController.Level.ERROR_ALL, e);
->>>>>>> 00eed85b
             return url;
         }
     }
@@ -177,13 +166,8 @@
     public static URL normalizeUrlQuietly(final URL url, final boolean encodeFileUrls) {
         try {
             return normalizeUrl(url, encodeFileUrls);
-<<<<<<< HEAD
         } catch (MalformedURLException | UnsupportedEncodingException | URISyntaxException e) {
             LOG.error(IcedTeaWebConstants.DEFAULT_ERROR_MESSAGE, e);
-=======
-        } catch (final MalformedURLException | UnsupportedEncodingException | URISyntaxException e) {
-            OutputController.getLogger().log(OutputController.Level.ERROR_ALL, e);
->>>>>>> 00eed85b
         }
         return url;
     }
@@ -228,13 +212,8 @@
         s = s.substring(0, i);
         try {
             return sanitizeLastSlash(new URL(src.getProtocol(), src.getHost(), src.getPort(), s));
-<<<<<<< HEAD
         } catch (MalformedURLException ex) {
             LOG.error(IcedTeaWebConstants.DEFAULT_ERROR_MESSAGE, ex);
-=======
-        } catch (final MalformedURLException ex) {
-            OutputController.getLogger().log(ex);
->>>>>>> 00eed85b
             return nsrc;
         }
     }
@@ -356,13 +335,8 @@
             if (notNullUrlEquals(nu1, nu2)) {
                 return true;
             }
-<<<<<<< HEAD
         } catch (Exception ex) {
             LOG.error(IcedTeaWebConstants.DEFAULT_ERROR_MESSAGE, ex);
-=======
-        } catch (final Exception ex) {
-            OutputController.getLogger().log(ex);
->>>>>>> 00eed85b
         }
         return false;
     }
@@ -422,13 +396,8 @@
         final String s = ensureSlashTail(u.toExternalForm());
         try {
             return new URL(s);
-<<<<<<< HEAD
         } catch (MalformedURLException ex) {
             LOG.error(IcedTeaWebConstants.DEFAULT_ERROR_MESSAGE, ex);
-=======
-        } catch (final MalformedURLException ex) {
-            OutputController.getLogger().log(ex);
->>>>>>> 00eed85b
             return u;
         }
 
@@ -471,13 +440,8 @@
             final String parent = file.substring(0, i + 1);
             final String stripped = normalized.replace(file, parent);
             return stripped;
-<<<<<<< HEAD
         } catch (Exception ex) {
             LOG.error(IcedTeaWebConstants.DEFAULT_ERROR_MESSAGE, ex);
-=======
-        } catch (final Exception ex) {
-            OutputController.getLogger().log(ex);
->>>>>>> 00eed85b
             return documentbase.toExternalForm();
         }
 
@@ -498,13 +462,8 @@
             tries++;
             try {
                 is = connection.getInputStream();
-<<<<<<< HEAD
             } catch (IOException ioe) {
                 LOG.error(IcedTeaWebConstants.DEFAULT_ERROR_MESSAGE, ioe);
-=======
-            } catch (final IOException ioe) {
-                OutputController.getLogger().log(ioe);
->>>>>>> 00eed85b
                 if (connection instanceof HttpURLConnection) {
                     HttpURLConnection httpConn = (HttpURLConnection) connection;
                     int statusCode = httpConn.getResponseCode();
