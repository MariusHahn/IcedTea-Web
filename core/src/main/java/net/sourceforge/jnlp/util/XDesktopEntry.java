--- conflicted
+++ resolved
@@ -16,11 +16,10 @@
 
 package net.sourceforge.jnlp.util;
 
-<<<<<<< HEAD
+import net.adoptopenjdk.icedteaweb.option.OptionsDefinitions;
 import net.sourceforge.jnlp.IconDesc;
 import net.sourceforge.jnlp.JNLPFile;
 import net.sourceforge.jnlp.Launcher;
-import net.sourceforge.jnlp.OptionsDefinitions;
 import net.sourceforge.jnlp.PluginBridge;
 import net.sourceforge.jnlp.cache.CacheUtil;
 import net.sourceforge.jnlp.cache.UpdatePolicy;
@@ -31,8 +30,6 @@
 import org.slf4j.Logger;
 import org.slf4j.LoggerFactory;
 
-=======
->>>>>>> 58fd7147
 import java.io.BufferedReader;
 import java.io.File;
 import java.io.FileNotFoundException;
@@ -54,17 +51,6 @@
 import java.util.List;
 import java.util.Map;
 import java.util.Map.Entry;
-import net.adoptopenjdk.icedteaweb.option.OptionsDefinitions;
-import net.sourceforge.jnlp.IconDesc;
-import net.sourceforge.jnlp.JNLPFile;
-import net.sourceforge.jnlp.Launcher;
-import net.sourceforge.jnlp.PluginBridge;
-import net.sourceforge.jnlp.cache.CacheUtil;
-import net.sourceforge.jnlp.cache.UpdatePolicy;
-import net.sourceforge.jnlp.config.PathsAndFiles;
-import net.sourceforge.jnlp.runtime.JNLPRuntime;
-import net.sourceforge.jnlp.security.dialogresults.AccessWarningPaneComplexReturn;
-import net.sourceforge.jnlp.util.logging.OutputController;
 
 /**
  * This class builds a (freedesktop.org) desktop entry out of a {@link JNLPFile}
@@ -73,31 +59,30 @@
  * information
  *
  * @author Omair Majid
- *
- * 
+ * <p>
+ * <p>
  * This class builds also (freedesktop.org) menu entry out of a {@link JNLPFile}
  * Few notes valid November 2014:
- *    Mate/gnome 2/xfce - no meter of exec or icon put icon to defined/"others" Category
- *                      - name is as expected Name's value
- *                      - if removed, xfce kept icon until login/logout
- *    kde 4 - unknown Cathegory is sorted to Lost &amp; Found -thats bad
- *          - if icon is not found, nothing shows
- *          - name is GENERIC NAME and then little name
- *    Gnome 3 shell - exec must be valid program!
- *                  - also had issues with icon
- * 
+ * Mate/gnome 2/xfce - no meter of exec or icon put icon to defined/"others" Category
+ * - name is as expected Name's value
+ * - if removed, xfce kept icon until login/logout
+ * kde 4 - unknown Cathegory is sorted to Lost &amp; Found -thats bad
+ * - if icon is not found, nothing shows
+ * - name is GENERIC NAME and then little name
+ * Gnome 3 shell - exec must be valid program!
+ * - also had issues with icon
+ * <p>
  * conclusion:
- *  - backup icon to .config
- *  - use "Network" category
- *  - force valid launcher
- 
+ * - backup icon to .config
+ * - use "Network" category
+ * - force valid launcher
  * @author (not so proudly) Jiri Vanek
  */
 
 public class XDesktopEntry implements GenericDesktopEntry {
 
     private final static Logger LOG = LoggerFactory.getLogger(XDesktopEntry.class);
- 
+
     public static final String JAVA_ICON_NAME = "javaws";
 
     private JNLPFile file = null;
@@ -105,7 +90,7 @@
     private String iconLocation = null;
 
     //in pixels
-    private static final int[] VALID_ICON_SIZES = new int[] { 16, 22, 32, 48, 64, 128 };
+    private static final int[] VALID_ICON_SIZES = new int[]{16, 22, 32, 48, 64, 128};
     //browsers we try to find  on path for html shortcut
     public static final String[] BROWSERS = new String[]{"firefox", "midori", "epiphany", "opera", "chromium", "chrome", "konqueror"};
     public static final String FAVICON = "favicon.ico";
@@ -125,12 +110,13 @@
     /**
      * Returns the contents of the {@link XDesktopEntry} through the
      * {@link Reader} interface.
-     * @param menu whether to create this icon to menu
-     * @param info result of user's interference
+     *
+     * @param menu     whether to create this icon to menu
+     * @param info     result of user's interference
      * @param isSigned whether the app is signed
      * @return reader with desktop shortcut specification
      */
-     Reader getContentsAsReader(boolean menu, AccessWarningPaneComplexReturn.ShortcutResult info, boolean isSigned) {
+    Reader getContentsAsReader(boolean menu, AccessWarningPaneComplexReturn.ShortcutResult info, boolean isSigned) {
 
         File generatedJnlp = null;
         if (file instanceof PluginBridge && (info.getShortcutType() == AccessWarningPaneComplexReturn.ShortcutResult.Shortcut.GENERATED_JNLP || info.getShortcutType() == AccessWarningPaneComplexReturn.ShortcutResult.Shortcut.JNLP_HREF)) {
@@ -142,7 +128,7 @@
                 LOG.error("ERROR", ex);
             }
         }
-        
+
         String fileContents = "[Desktop Entry]\n";
         fileContents += "Version=1.0\n";
         fileContents += "Name=" + getDesktopIconName() + "\n";
@@ -174,8 +160,8 @@
         String title = "xdesktop writing";
         if (JNLPRuntime.isWebstartApplication()) {
             String htmlSwitch = "";
-            if (JNLPRuntime.isHtml()){
-                htmlSwitch = " "+ OptionsDefinitions.OPTIONS.HTML.option;
+            if (JNLPRuntime.isHtml()) {
+                htmlSwitch = " " + OptionsDefinitions.OPTIONS.HTML.option;
             }
             exec = "Exec="
                     + getJavaWsBin() + htmlSwitch + " \"" + file.getSourceLocation() + "\"\n";
@@ -191,12 +177,12 @@
                 fileContents += exec;
             } else if ((info.getShortcutType() == AccessWarningPaneComplexReturn.ShortcutResult.Shortcut.GENERATED_JNLP
                     || info.getShortcutType() == AccessWarningPaneComplexReturn.ShortcutResult.Shortcut.JNLP_HREF) && generatedJnlp != null) {
-                exec =  "Exec="
+                exec = "Exec="
                         + getJavaWsBin() + " \"" + generatedJnlp.getAbsolutePath() + "\"\n";
                 fileContents += exec;
                 title = title + " (generated jnlp)";
             } else if (info.getShortcutType() == AccessWarningPaneComplexReturn.ShortcutResult.Shortcut.JAVAWS_HTML) {
-                exec =  "Exec="
+                exec = "Exec="
                         + getJavaWsBin() + " -html  \"" + file.getSourceLocation() + "\"\n";
                 fileContents += exec;
             } else {
@@ -217,9 +203,9 @@
         } else {
             return "browser_not_found";
         }
-        
-    }
-    
+
+    }
+
     public static String getJavaWsBin() {
         //Shortcut executes the jnlp as it was with system preferred java. It should work fine offline
         //absolute - works in case of self built
@@ -233,8 +219,8 @@
         }
         return "javaws";
     }
-    
-    
+
+
     private static String findOnPath(String[] bins) {
         String exec = null;
         //find if one of binaries is on path
@@ -301,7 +287,7 @@
      * Set the icon size to use for the desktop shortcut
      *
      * @param size the size (in pixels) of the icon to use. Commonly used sizes
-     *        are of 16, 22, 32, 48, 64 and 128
+     *             are of 16, 22, 32, 48, 64 and 128
      */
     private void setIconSize(int size) {
         iconSize = size;
@@ -309,8 +295,9 @@
 
     /**
      * Create a desktop shortcut for this desktop entry
-     * @param menu how to create in menu
-     * @param desktop how to create on desktop
+     *
+     * @param menu     how to create in menu
+     * @param desktop  how to create on desktop
      * @param isSigned if it is signed
      */
     @Override
@@ -367,7 +354,7 @@
             LOG.error("ERROR", e);
         }
     }
-    
+
     /**
      * Install this XDesktopEntry into the user's desktop as a launcher.
      */
@@ -384,22 +371,22 @@
             try ( /*
              * Write out a Java String (UTF-16) as a UTF-8 file
              */ OutputStreamWriter writer = new OutputStreamWriter(new FileOutputStream(shortcutFile),
-                     Charset.forName("UTF-8")); Reader reader = getContentsAsReader(false, info, isSigned)) {
-                
+                    Charset.forName("UTF-8")); Reader reader = getContentsAsReader(false, info, isSigned)) {
+
                 char[] buffer = new char[1024];
                 int ret = 0;
                 while (-1 != (ret = reader.read(buffer))) {
                     writer.write(buffer, 0, ret);
                 }
-                
+
             }
 
             /*
              * Install the desktop entry
              */
 
-            String[] execString = new String[] { "xdg-desktop-icon", "install", "--novendor",
-                    shortcutFile.getCanonicalPath() };
+            String[] execString = new String[]{"xdg-desktop-icon", "install", "--novendor",
+                    shortcutFile.getCanonicalPath()};
             LOG.debug("Execing: {}", Arrays.toString(execString));
             ProcessBuilder pb = new ProcessBuilder(execString);
             pb.inheritIO();
@@ -473,14 +460,14 @@
                 cantCache();
             }
         } else {
-                URL urlLocation = getFavIconUrl(file);
-                if (urlLocation == null) {
-                    cantCache();
-                }
-                location = urlLocation.toString();
-                if (!location.startsWith("file:")) {
-                    cantCache();
-                }
+            URL urlLocation = getFavIconUrl(file);
+            if (urlLocation == null) {
+                cantCache();
+            }
+            location = urlLocation.toString();
+            if (!location.startsWith("file:")) {
+                cantCache();
+            }
 
         }
         if (location != null) {
@@ -501,15 +488,16 @@
             LOG.debug("Cached desktop shortcut icon: {} ,  With source from: {}", target, origLocation);
         }
     }
-    
+
     static String getFavIcon(JNLPFile file) {
         URL u = getFavIconUrl(file);
-        if (u == null){
+        if (u == null) {
             return null;
         } else {
             return u.toString();
         }
     }
+
     static List<String> possibleFavIconLocations(String path) {
         while (path.endsWith("/") || path.endsWith("\\")) {
             path = path.substring(0, path.length() - 1);
@@ -530,7 +518,7 @@
         }
         return r;
     }
-    
+
     private static URL favUrl(String delimiter, String path, JNLPFile file) throws MalformedURLException {
         return new URL(
                 file.getNotNullProbalbeCodeBase().getProtocol(),
@@ -574,16 +562,16 @@
     private String getDesktopIconName() {
         return getDesktopIconName(file);
     }
-    
+
     static String getDesktopIconName(JNLPFile file) {
         return sanitize(file.createNameForDesktopFile());
     }
 
     @Override
     public File getDesktopIconFile() {
-            return new File(getDesktop(), getDesktopIconFileName());
-    }
-    
+        return new File(getDesktop(), getDesktopIconFileName());
+    }
+
     static File getDesktop() {
         return new File(findFreedesktopOrgDesktopPathCatch());
     }
@@ -592,7 +580,7 @@
     public File getLinuxMenuIconFile() {
         return new File(findAndVerifyJavawsMenuDir() + "/" + getDesktopIconFileName());
     }
-    
+
     @Override
     public String getDesktopIconFileName() {
         return getDesktopIconName() + ".desktop";
@@ -633,7 +621,7 @@
      * @return variables (if declared) and quotation marks (unless escaped) free
      * path
      * @throws IOException if no file do not exists or key with desktop do not
-     * exists
+     *                     exists
      */
     private static String findFreedesktopOrgDesktopPath() throws IOException {
         File userDirs = new File(System.getProperty("user.home") + "/.config/user-dirs.dirs");
@@ -649,6 +637,7 @@
         }
 
     }
+
     static final String XDG_DESKTOP_DIR = "XDG_DESKTOP_DIR";
 
     static String getFreedesktopOrgDesktopPathFrom(BufferedReader r) throws IOException {
@@ -669,6 +658,7 @@
             }
         }
     }
+
     private static final String MIC = "MAGIC_QUOTIN_ITW_CONSTANT_FOR_DUMMIES";
 
     private static String filterQuotes(String string) {
@@ -702,8 +692,8 @@
         }
 
     }
-    
-     @Override
+
+    @Override
     public void createShortcutOnWindowsDesktop() throws IOException {
         throw new UnsupportedOperationException("not suported on linux like systems");
     }
