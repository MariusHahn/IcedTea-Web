--- conflicted
+++ resolved
@@ -27,9 +27,11 @@
 import net.sourceforge.jnlp.config.PathsAndFiles;
 import net.sourceforge.jnlp.runtime.JNLPRuntime;
 import net.sourceforge.jnlp.security.dialogresults.AccessWarningPaneComplexReturn;
+import net.sourceforge.jnlp.util.logging.OutputController;
 import org.slf4j.Logger;
 import org.slf4j.LoggerFactory;
 
+import javax.imageio.ImageIO;
 import java.awt.image.BufferedImage;
 import java.awt.image.ColorConvertOp;
 import java.io.BufferedReader;
@@ -56,7 +58,6 @@
 import java.util.List;
 import java.util.Map;
 import java.util.Map.Entry;
-import javax.imageio.ImageIO;
 
 /**
  * This class builds a (freedesktop.org) desktop entry out of a {@link JNLPFile}
@@ -65,23 +66,24 @@
  * information
  *
  * @author Omair Majid
- * <p>
- * <p>
+ *
+ * 
  * This class builds also (freedesktop.org) menu entry out of a {@link JNLPFile}
  * Few notes valid November 2014:
- * Mate/gnome 2/xfce - no meter of exec or icon put icon to defined/"others" Category
- * - name is as expected Name's value
- * - if removed, xfce kept icon until login/logout
- * kde 4 - unknown Cathegory is sorted to Lost &amp; Found -thats bad
- * - if icon is not found, nothing shows
- * - name is GENERIC NAME and then little name
- * Gnome 3 shell - exec must be valid program!
- * - also had issues with icon
- * <p>
+ *    Mate/gnome 2/xfce - no meter of exec or icon put icon to defined/"others" Category
+ *                      - name is as expected Name's value
+ *                      - if removed, xfce kept icon until login/logout
+ *    kde 4 - unknown Cathegory is sorted to Lost &amp; Found -thats bad
+ *          - if icon is not found, nothing shows
+ *          - name is GENERIC NAME and then little name
+ *    Gnome 3 shell - exec must be valid program!
+ *                  - also had issues with icon
+ * 
  * conclusion:
- * - backup icon to .config
- * - use "Network" category
- * - force valid launcher
+ *  - backup icon to .config
+ *  - use "Network" category
+ *  - force valid launcher
+ 
  * @author (not so proudly) Jiri Vanek
  */
 
@@ -96,15 +98,11 @@
     private String iconLocation = null;
 
     //in pixels
-<<<<<<< HEAD
-    private static final int[] VALID_ICON_SIZES = new int[]{16, 22, 32, 48, 64, 128};
-=======
     private static final int[] VALID_ICON_SIZES = new int[] { 16, 22, 32, 48, 64, 128 };
     private static final String GIF = "gif";
     private static final String JPG = "jpg";
     private static final String JPEG = "jpeg";
     private static final String PNG = "png";
->>>>>>> 00eed85b
     //browsers we try to find  on path for html shortcut
     public static final String[] BROWSERS = new String[]{"firefox", "midori", "epiphany", "opera", "chromium", "chrome", "konqueror"};
     public static final String FAVICON = "favicon.ico";
@@ -124,13 +122,12 @@
     /**
      * Returns the contents of the {@link XDesktopEntry} through the
      * {@link Reader} interface.
-     *
-     * @param menu     whether to create this icon to menu
-     * @param info     result of user's interference
+     * @param menu whether to create this icon to menu
+     * @param info result of user's interference
      * @param isSigned whether the app is signed
      * @return reader with desktop shortcut specification
      */
-    Reader getContentsAsReader(boolean menu, AccessWarningPaneComplexReturn.ShortcutResult info, boolean isSigned) {
+     Reader getContentsAsReader(boolean menu, AccessWarningPaneComplexReturn.ShortcutResult info, boolean isSigned) {
 
         File generatedJnlp = null;
         if (file instanceof PluginBridge && (info.getShortcutType() == AccessWarningPaneComplexReturn.ShortcutResult.Shortcut.GENERATED_JNLP || info.getShortcutType() == AccessWarningPaneComplexReturn.ShortcutResult.Shortcut.JNLP_HREF)) {
@@ -142,7 +139,7 @@
                 LOG.error(IcedTeaWebConstants.DEFAULT_ERROR_MESSAGE, ex);
             }
         }
-
+        
         String fileContents = "[Desktop Entry]\n";
         fileContents += "Version=1.0\n";
         fileContents += "Name=" + getDesktopIconName() + "\n";
@@ -174,8 +171,8 @@
         String title = "xdesktop writing";
         if (JNLPRuntime.isWebstartApplication()) {
             String htmlSwitch = "";
-            if (JNLPRuntime.isHtml()) {
-                htmlSwitch = " " + OptionsDefinitions.OPTIONS.HTML.option;
+            if (JNLPRuntime.isHtml()){
+                htmlSwitch = " "+ OptionsDefinitions.OPTIONS.HTML.option;
             }
             exec = "Exec="
                     + getJavaWsBin() + htmlSwitch + " \"" + file.getSourceLocation() + "\"\n";
@@ -191,12 +188,12 @@
                 fileContents += exec;
             } else if ((info.getShortcutType() == AccessWarningPaneComplexReturn.ShortcutResult.Shortcut.GENERATED_JNLP
                     || info.getShortcutType() == AccessWarningPaneComplexReturn.ShortcutResult.Shortcut.JNLP_HREF) && generatedJnlp != null) {
-                exec = "Exec="
+                exec =  "Exec="
                         + getJavaWsBin() + " \"" + generatedJnlp.getAbsolutePath() + "\"\n";
                 fileContents += exec;
                 title = title + " (generated jnlp)";
             } else if (info.getShortcutType() == AccessWarningPaneComplexReturn.ShortcutResult.Shortcut.JAVAWS_HTML) {
-                exec = "Exec="
+                exec =  "Exec="
                         + getJavaWsBin() + " -html  \"" + file.getSourceLocation() + "\"\n";
                 fileContents += exec;
             } else {
@@ -205,7 +202,6 @@
                 fileContents += exec;
             }
         }
-        LOG.debug("{} {}", title, exec);
         return new StringReader(fileContents);
 
     }
@@ -217,9 +213,9 @@
         } else {
             return "browser_not_found";
         }
-
-    }
-
+        
+    }
+    
     public static String getJavaWsBin() {
         //Shortcut executes the jnlp as it was with system preferred java. It should work fine offline
         //absolute - works in case of self built
@@ -234,8 +230,8 @@
         
         return "javaws";
     }
-
-
+    
+    
     private static String findOnPath(String[] bins) {
         String exec = null;
         //find if one of binaries is on path
@@ -303,7 +299,7 @@
      * Set the icon size to use for the desktop shortcut
      *
      * @param size the size (in pixels) of the icon to use. Commonly used sizes
-     *             are of 16, 22, 32, 48, 64 and 128
+     *        are of 16, 22, 32, 48, 64 and 128
      */
     private void setIconSize(int size) {
         iconSize = size;
@@ -311,9 +307,8 @@
 
     /**
      * Create a desktop shortcut for this desktop entry
-     *
-     * @param menu     how to create in menu
-     * @param desktop  how to create on desktop
+     * @param menu how to create in menu
+     * @param desktop how to create on desktop
      * @param isSigned if it is signed
      */
     @Override
@@ -363,14 +358,14 @@
                 }
 
             }
-            LOG.debug("Menu item created: {}", f.getAbsolutePath());
+            LOG.info("Menu item created: {}", f.getAbsolutePath());
         } catch (FileNotFoundException e) {
             LOG.error(IcedTeaWebConstants.DEFAULT_ERROR_MESSAGE, e);
         } catch (IOException e) {
             LOG.error(IcedTeaWebConstants.DEFAULT_ERROR_MESSAGE, e);
         }
     }
-
+    
     /**
      * Install this XDesktopEntry into the user's desktop as a launcher.
      */
@@ -387,23 +382,23 @@
             try ( /*
              * Write out a Java String (UTF-16) as a UTF-8 file
              */ OutputStreamWriter writer = new OutputStreamWriter(new FileOutputStream(shortcutFile),
-                    Charset.forName("UTF-8")); Reader reader = getContentsAsReader(false, info, isSigned)) {
-
+                     Charset.forName("UTF-8")); Reader reader = getContentsAsReader(false, info, isSigned)) {
+                
                 char[] buffer = new char[1024];
                 int ret = 0;
                 while (-1 != (ret = reader.read(buffer))) {
                     writer.write(buffer, 0, ret);
                 }
-
+                
             }
 
             /*
              * Install the desktop entry
              */
 
-            String[] execString = new String[]{"xdg-desktop-icon", "install", "--novendor",
-                    shortcutFile.getCanonicalPath()};
-            LOG.debug("Execing: {}", Arrays.toString(execString));
+            String[] execString = new String[] { "xdg-desktop-icon", "install", "--novendor",
+                    shortcutFile.getCanonicalPath() };
+            OutputController.getLogger().log(OutputController.Level.ERROR_DEBUG, "Execing: " + Arrays.toString(execString));
             ProcessBuilder pb = new ProcessBuilder(execString);
             pb.inheritIO();
             Process installer = pb.start();
@@ -476,14 +471,14 @@
                 cantCache();
             }
         } else {
-            URL urlLocation = getFavIconUrl(file);
-            if (urlLocation == null) {
-                cantCache();
-            }
-            location = urlLocation.toString();
-            if (!location.startsWith("file:")) {
-                cantCache();
-            }
+                URL urlLocation = getFavIconUrl(file);
+                if (urlLocation == null) {
+                    cantCache();
+                }
+                location = urlLocation.toString();
+                if (!location.startsWith("file:")) {
+                    cantCache();
+                }
 
         }
         if (location != null) {
@@ -511,12 +506,9 @@
                 Files.copy(source.toPath(), target.toPath(), StandardCopyOption.REPLACE_EXISTING);
             }
             this.iconLocation = target.getAbsolutePath();
-            LOG.debug("Cached desktop shortcut icon: {} ,  With source from: {}", target, origLocation);
-        }
-    }
-<<<<<<< HEAD
-
-=======
+            OutputController.getLogger().log(OutputController.Level.ERROR_DEBUG, "Cached desktop shortcut icon: " + target + " ,  With source from: " + origLocation);
+        }
+    }
     
     private File convertToIco(final File source, final String targetName) {
         try {
@@ -577,7 +569,7 @@
             return target;
         }
         catch (IOException e) {
-            OutputController.getLogger().log(OutputController.Level.ERROR_ALL, e);
+            LOG.error(IcedTeaWebConstants.DEFAULT_ERROR_MESSAGE, e);
             return null;
         }
     }
@@ -586,24 +578,22 @@
         try {
             cacheIcon();
         } catch (NonFileProtocolException ex) {
-            OutputController.getLogger().log(ex);
+            LOG.error(IcedTeaWebConstants.DEFAULT_ERROR_MESSAGE, ex);
         }
         catch (final IOException e) {
-            OutputController.getLogger().log(OutputController.Level.ERROR_ALL, e);
+            LOG.error(IcedTeaWebConstants.DEFAULT_ERROR_MESSAGE, e);
         }
         return this.iconLocation;
     }
     
->>>>>>> 00eed85b
     static String getFavIcon(JNLPFile file) {
         URL u = getFavIconUrl(file);
-        if (u == null) {
+        if (u == null){
             return null;
         } else {
             return u.toString();
         }
     }
-
     static List<String> possibleFavIconLocations(String path) {
         while (path.endsWith("/") || path.endsWith("\\")) {
             path = path.substring(0, path.length() - 1);
@@ -624,7 +614,7 @@
         }
         return r;
     }
-
+    
     private static URL favUrl(String delimiter, String path, JNLPFile file) throws MalformedURLException {
         return new URL(
                 file.getNotNullProbalbeCodeBase().getProtocol(),
@@ -668,16 +658,16 @@
     private String getDesktopIconName() {
         return getDesktopIconName(file);
     }
-
+    
     static String getDesktopIconName(JNLPFile file) {
         return sanitize(file.createNameForDesktopFile());
     }
 
     @Override
     public File getDesktopIconFile() {
-        return new File(getDesktop(), getDesktopIconFileName());
-    }
-
+            return new File(getDesktop(), getDesktopIconFileName());
+    }
+    
     static File getDesktop() {
         return new File(findFreedesktopOrgDesktopPathCatch());
     }
@@ -686,7 +676,7 @@
     public File getLinuxMenuIconFile() {
         return new File(findAndVerifyJavawsMenuDir() + "/" + getDesktopIconFileName());
     }
-
+    
     @Override
     public String getDesktopIconFileName() {
         return getDesktopIconName() + ".desktop";
@@ -704,7 +694,7 @@
         String fPath = f.getAbsolutePath();
         if (!f.exists()) {
             if (!f.mkdirs()) {
-                LOG.error(fPath + message);
+                OutputController.getLogger().log(OutputController.Level.ERROR_ALL, fPath + message);
             }
         }
         return fPath;
@@ -727,7 +717,7 @@
      * @return variables (if declared) and quotation marks (unless escaped) free
      * path
      * @throws IOException if no file do not exists or key with desktop do not
-     *                     exists
+     * exists
      */
     private static String findFreedesktopOrgDesktopPath() throws IOException {
         File userDirs = new File(System.getProperty("user.home") + "/.config/user-dirs.dirs");
@@ -743,7 +733,6 @@
         }
 
     }
-
     static final String XDG_DESKTOP_DIR = "XDG_DESKTOP_DIR";
 
     static String getFreedesktopOrgDesktopPathFrom(BufferedReader r) throws IOException {
@@ -764,7 +753,6 @@
             }
         }
     }
-
     private static final String MIC = "MAGIC_QUOTIN_ITW_CONSTANT_FOR_DUMMIES";
 
     private static String filterQuotes(String string) {
@@ -798,8 +786,8 @@
         }
 
     }
-
-    @Override
+    
+     @Override
     public void createShortcutOnWindowsDesktop() throws IOException {
         throw new UnsupportedOperationException("not suported on linux like systems");
     }
