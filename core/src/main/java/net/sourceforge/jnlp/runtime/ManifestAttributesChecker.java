/* 
Copyright (C) 2011 Red Hat, Inc.

This file is part of IcedTea.

IcedTea is free software; you can redistribute it and/or
modify it under the terms of the GNU General Public License as published by
the Free Software Foundation, version 2.

IcedTea is distributed in the hope that it will be useful,
but WITHOUT ANY WARRANTY; without even the implied warranty of
MERCHANTABILITY or FITNESS FOR A PARTICULAR PURPOSE.  See the GNU
General Public License for more details.

You should have received a copy of the GNU General Public License
along with IcedTea; see the file COPYING.  If not, write to
the Free Software Foundation, Inc., 51 Franklin Street, Fifth Floor, Boston, MA
02110-1301 USA.

Linking this library statically or dynamically with other modules is
making a combined work based on this library.  Thus, the terms and
conditions of the GNU General Public License cover the whole
combination.

As a special exception, the copyright holders of this library give you
permission to link this library with independent modules to produce an
executable, regardless of the license terms of these independent
modules, and to copy and distribute the resulting executable under
terms of your choice, provided that you also meet, for each linked
independent module, the terms and conditions of the license of that
module.  An independent module is a module which is not derived from
or based on this library.  If you modify this library, you may extend
this exception to your version of the library, but you are not
obligated to do so.  If you do not wish to do so, delete this
exception statement from your version.
 */
package net.sourceforge.jnlp.runtime;

import net.adoptopenjdk.icedteaweb.IcedTeaWebConstants;
import net.sourceforge.jnlp.ExtensionDesc;
import net.sourceforge.jnlp.JARDesc;
import net.sourceforge.jnlp.JNLPFile;
import net.sourceforge.jnlp.JNLPFile.ManifestBoolean;
import net.sourceforge.jnlp.LaunchException;
import net.sourceforge.jnlp.PluginBridge;
import net.sourceforge.jnlp.ResourcesDesc;
import net.sourceforge.jnlp.SecurityDesc;
import net.sourceforge.jnlp.SecurityDesc.RequestedPermissionLevel;
import net.sourceforge.jnlp.config.DeploymentConfiguration;
import net.sourceforge.jnlp.runtime.JNLPClassLoader.SecurityDelegate;
import net.sourceforge.jnlp.runtime.JNLPClassLoader.SigningState;
import net.sourceforge.jnlp.security.SecurityDialogs;
import net.sourceforge.jnlp.security.appletextendedsecurity.AppletSecurityLevel;
import net.sourceforge.jnlp.security.appletextendedsecurity.AppletStartupSecuritySettings;
import net.sourceforge.jnlp.util.ClasspathMatcher.ClasspathMatchers;
import net.sourceforge.jnlp.util.UrlUtils;
import net.sourceforge.jnlp.util.logging.OutputController;
import org.slf4j.Logger;
import org.slf4j.LoggerFactory;

import java.net.MalformedURLException;
import java.net.URL;
import java.util.ArrayList;
import java.util.HashSet;
import java.util.List;
import java.util.Set;

import static net.sourceforge.jnlp.config.BasicValueValidators.splitCombination;
import static net.sourceforge.jnlp.runtime.Translator.R;

public class ManifestAttributesChecker {

    private final static Logger LOG = LoggerFactory.getLogger(ManifestAttributesChecker.class);

    private final SecurityDesc security;
    private final JNLPFile file;
    private final SigningState signing;
    private final SecurityDelegate securityDelegate;

    public ManifestAttributesChecker(final SecurityDesc security, final JNLPFile file,
            final SigningState signing, final SecurityDelegate securityDelegate) throws LaunchException {
        this.security = security;
        this.file = file;
        this.signing = signing;
        this.securityDelegate = securityDelegate;
    }

    public enum MANIFEST_ATTRIBUTES_CHECK {
        ALL,
        NONE,
        PERMISSIONS,
        CODEBASE,
        TRUSTED,
        ALAC,
        ENTRYPOINT
    }

    void checkAll() throws LaunchException {
        List<MANIFEST_ATTRIBUTES_CHECK> attributesCheck = getAttributesCheck();
        if (attributesCheck.contains(MANIFEST_ATTRIBUTES_CHECK.NONE)) {
            LOG.warn(R("MACDisabledMessage"));
        } else {

            if (attributesCheck.contains(MANIFEST_ATTRIBUTES_CHECK.TRUSTED) ||
                    attributesCheck.contains(MANIFEST_ATTRIBUTES_CHECK.ALL)) {
                checkTrustedOnlyAttribute();
            } else {
                LOG.warn(R("MACCheckSkipped", "Trusted-Only", "TRUSTED"));
            }

            if (attributesCheck.contains(MANIFEST_ATTRIBUTES_CHECK.CODEBASE) ||
                    attributesCheck.contains(MANIFEST_ATTRIBUTES_CHECK.ALL)) {
                checkCodebaseAttribute();
            } else {
                LOG.warn(R("MACCheckSkipped", "Codebase", "CODEBASE"));
            }

            if (attributesCheck.contains(MANIFEST_ATTRIBUTES_CHECK.PERMISSIONS) ||
                    attributesCheck.contains(MANIFEST_ATTRIBUTES_CHECK.ALL)) {
                checkPermissionsAttribute();
            } else {
                LOG.warn(R("MACCheckSkipped", "Permissions", "PERMISSIONS"));
            }

            if (attributesCheck.contains(MANIFEST_ATTRIBUTES_CHECK.ALAC) ||
                   attributesCheck.contains(MANIFEST_ATTRIBUTES_CHECK.ALL)) {
                checkApplicationLibraryAllowableCodebaseAttribute();
            } else {
                LOG.warn(R("MACCheckSkipped", "Application Library Allowable Codebase", "ALAC"));
            }
            
            if (attributesCheck.contains(MANIFEST_ATTRIBUTES_CHECK.ENTRYPOINT)
                    || attributesCheck.contains(MANIFEST_ATTRIBUTES_CHECK.ALL)) {
                checkEntryPoint();
            } else {
                LOG.warn(R("MACCheckSkipped", "Entry-Point", "ENTRYPOINT"));
            }

        }
    }

    public static List<MANIFEST_ATTRIBUTES_CHECK> getAttributesCheck() {
        final String deploymentProperty = JNLPRuntime.getConfiguration().getProperty(DeploymentConfiguration.KEY_ENABLE_MANIFEST_ATTRIBUTES_CHECK);
        String[] attributesCheck = splitCombination(deploymentProperty);
        List<MANIFEST_ATTRIBUTES_CHECK> manifestAttributesCheckList = new ArrayList<>();
        for (String attribute : attributesCheck) {
            for (MANIFEST_ATTRIBUTES_CHECK manifestAttribute  : MANIFEST_ATTRIBUTES_CHECK.values()) {
                if (manifestAttribute.toString().equals(attribute)) {
                    manifestAttributesCheckList.add(manifestAttribute);
                }
            }
        }
        return manifestAttributesCheckList;
    }
    /*
     * http://docs.oracle.com/javase/7/docs/technotes/guides/jweb/security/manifest.html#entry_pt
     */
    private void checkEntryPoint() throws LaunchException {
        if (signing == SigningState.NONE) {
            return; /*when app is not signed at all, then skip this check*/
        }
        if (file.getLaunchInfo() == null) {
            LOG.debug("Entry-Point can not be checked now, because of not existing launch info.");
            return;
        }
        if (file.getLaunchInfo().getMainClass() == null) {
            LOG.debug("Entry-Point can not be checked now, because of unknown main class.");
            return;
        }
        final String[] eps = file.getManifestsAttributes().getEntryPoints();
        String mainClass = file.getLaunchInfo().getMainClass();
        if (eps == null) {
            LOG.debug("Entry-Point manifest attribute for yours '{}' not found. Continuing.", mainClass);
            return;
        }
        for (String ep : eps) {
            if (ep.equals(mainClass)) {
                LOG.debug("Entry-Point of {} mathches {} continuing.", ep, mainClass);
                return;
            }
        }
        throw new LaunchException("None of the entry points specified: '" + file.getManifestsAttributes().getEntryPointString() + "' matched the main class " + mainClass + " and apelt is signed. This is a security error and the app will not be launched.");
    }

    /**
     * http://docs.oracle.com/javase/7/docs/technotes/guides/jweb/security/manifest.html#trusted_only
     */
    private void checkTrustedOnlyAttribute() throws LaunchException {
        final ManifestBoolean trustedOnly = file.getManifestsAttributes().isTrustedOnly();
        if (trustedOnly == ManifestBoolean.UNDEFINED) {
            LOG.debug("Trusted Only manifest attribute not found. Continuing.");
            return;
        }

        if (trustedOnly == ManifestBoolean.FALSE) {
            LOG.debug("Trusted Only manifest attribute is false. Continuing.");
            return;
        }

        final Object desc = security.getSecurityType();

        final String securityType;
        if (desc == null) {
            securityType = "Not Specified";
        } else if (desc.equals(SecurityDesc.ALL_PERMISSIONS)) {
            securityType = "All-Permission";
        } else if (desc.equals(SecurityDesc.SANDBOX_PERMISSIONS)) {
            securityType = "Sandbox";
        } else if (desc.equals(SecurityDesc.J2EE_PERMISSIONS)) {
            securityType = "J2EE";
        } else {
            securityType = "Unknown";
        }

        final boolean isFullySigned = signing == SigningState.FULL;
        final boolean isSandboxed = securityDelegate.getRunInSandbox();
        final boolean requestsCorrectPermissions = (isFullySigned && SecurityDesc.ALL_PERMISSIONS.equals(desc))
                || (isSandboxed && SecurityDesc.SANDBOX_PERMISSIONS.equals(desc));
        final String signedMsg;
        if (isFullySigned && !isSandboxed) {
            signedMsg = R("STOAsignedMsgFully");
        } else if (isFullySigned && isSandboxed) {
            signedMsg = R("STOAsignedMsgAndSandbox");
        } else {
            signedMsg = R("STOAsignedMsgPartiall");
        }
        LOG.debug("Trusted Only manifest attribute is \"true\". {} and requests permission level: {}", signedMsg, securityType);
        if (!(isFullySigned && requestsCorrectPermissions)) {
            throw new LaunchException(R("STrustedOnlyAttributeFailure", signedMsg, securityType));
        }
    }

    /**
     * http://docs.oracle.com/javase/7/docs/technotes/guides/jweb/manifest.html#codebase
     */
    private void checkCodebaseAttribute() throws LaunchException {
        if (file.getCodeBase() == null || file.getCodeBase().getProtocol().equals("file")) {
            LOG.warn(R("CBCheckFile"));
            return;
        }
        final Object securityType = security.getSecurityType();
        final URL codebase = UrlUtils.guessCodeBase(file);
        final ClasspathMatchers codebaseAtt = file.getManifestsAttributes().getCodebase();
        if (codebaseAtt == null) {
            LOG.warn(R("CBCheckNoEntry"));
            return;
        }
        if (securityType.equals(SecurityDesc.SANDBOX_PERMISSIONS)) {
            if (codebaseAtt.matches(codebase)) {
                LOG.info(R("CBCheckUnsignedPass"));
            } else {
                LOG.error(R("CBCheckUnsignedFail"));
            }
        } else {
            if (codebaseAtt.matches(codebase)) {
                LOG.info(R("CBCheckOkSignedOk"));
            } else {
                if (file instanceof PluginBridge) {
                    throw new LaunchException(R("CBCheckSignedAppletDontMatchException", file.getManifestsAttributes().getCodebase().toString(), codebase));
                } else {
                    LOG.error(R("CBCheckSignedFail"));
                }
            }
        }

    }

    /**
     * http://docs.oracle.com/javase/7/docs/technotes/guides/jweb/security/manifest.html#permissions
     */
    private void checkPermissionsAttribute() throws LaunchException {
        if (securityDelegate.getRunInSandbox()) {
<<<<<<< HEAD
            OutputController.getLogger().log(OutputController.Level.WARNING_ALL, "The 'Permissions' attribute of this application is '" + file.getManifestsAttributes().permissionsToString()
                    + "'. You have chosen the Sandbox run NumberOfArguments, which overrides the Permissions manifest attribute, or the applet has already been automatically sandboxed.");
=======
            LOG.warn("The 'Permissions' attribute of this application is '{}'. You have chosen the Sandbox run option, which overrides the Permissions manifest attribute, or the applet has already been automatically sandboxed.", file.getManifestsAttributes().permissionsToString());
>>>>>>> e317f786
            return;
        }

        final ManifestBoolean sandboxForced = file.getManifestsAttributes().isSandboxForced();
        // If the attribute is not specified in the manifest, prompt the user. Oracle's spec says that the
        // attribute is required, but this breaks a lot of existing applets. Therefore, when on the highest
        // security level, we refuse to run these applets. On the standard security level, we ask. And on the
        // lowest security level, we simply proceed without asking.
        if (sandboxForced == ManifestBoolean.UNDEFINED) {
            final AppletSecurityLevel itwSecurityLevel = AppletStartupSecuritySettings.getInstance().getSecurityLevel();
            if (itwSecurityLevel == AppletSecurityLevel.DENY_UNSIGNED) {
                throw new LaunchException("Your Extended applets security is at 'Very high', and this application is missing the 'permissions' attribute in manifest. This is fatal");
            }
            if (itwSecurityLevel == AppletSecurityLevel.ASK_UNSIGNED) {
                final boolean userApproved = SecurityDialogs.showMissingPermissionsAttributeDialogue(file);
                if (!userApproved) {
                    throw new LaunchException("Your Extended applets security is at 'high' and this application is missing the 'permissions' attribute in manifest. And you have refused to run it.");
                } else {
                    LOG.debug("Your Extended applets security is at 'high' and this application is missing the 'permissions' attribute in manifest. And you have allowed to run it.");
                }
            }
            return;
        }

        final RequestedPermissionLevel requestedPermissions = file.getRequestedPermissionLevel();
        validateRequestedPermissionLevelMatchesManifestPermissions(requestedPermissions, sandboxForced);
        if (file instanceof PluginBridge) { // HTML applet
            if (isNoneOrDefault(requestedPermissions)) {
                if (sandboxForced == ManifestBoolean.TRUE && signing != SigningState.NONE) {
                    securityDelegate.setRunInSandbox();
                }
            }
        } else { // JNLP
            if (isNoneOrDefault(requestedPermissions)) {
                if (sandboxForced == ManifestBoolean.TRUE && signing != SigningState.NONE) {
                    LOG.warn("The 'permissions' attribute is '{}' and the applet is signed. Forcing sandbox.", file.getManifestsAttributes().permissionsToString());
                    securityDelegate.setRunInSandbox();
                }
                if (sandboxForced == ManifestBoolean.FALSE && signing == SigningState.NONE) {
                    LOG.warn("The 'permissions' attribute is '{}' and the applet is unsigned. Forcing sandbox.", file.getManifestsAttributes().permissionsToString());
                    securityDelegate.setRunInSandbox();
                }
            }
        }
    }

    private static boolean isLowSecurity() {
        return AppletStartupSecuritySettings.getInstance().getSecurityLevel().equals(AppletSecurityLevel.ALLOW_UNSIGNED);
    }

    private static boolean isNoneOrDefault(final RequestedPermissionLevel requested) {
        return requested == RequestedPermissionLevel.NONE || requested == RequestedPermissionLevel.DEFAULT;
    }

    private void validateRequestedPermissionLevelMatchesManifestPermissions(final RequestedPermissionLevel requested, final ManifestBoolean sandboxForced) throws LaunchException {
        if (requested == RequestedPermissionLevel.ALL && sandboxForced != ManifestBoolean.FALSE) {
            throw new LaunchException("The 'permissions' attribute is '" + file.getManifestsAttributes().permissionsToString() + "' but the applet requested " + requested + ". This is fatal");
        }

        if (requested == RequestedPermissionLevel.SANDBOX && sandboxForced != ManifestBoolean.TRUE) {
            throw new LaunchException("The 'permissions' attribute is '" + file.getManifestsAttributes().permissionsToString() + "' but the applet requested " + requested + ". This is fatal");
        }
    }

    private void checkApplicationLibraryAllowableCodebaseAttribute() throws LaunchException {
        //conditions
        URL codebase = file.getCodeBase();
        URL documentBase = null;
        if (file instanceof PluginBridge) {
            documentBase = ((PluginBridge) file).getSourceLocation();
        }
        if (documentBase == null) {
            documentBase = file.getCodeBase();
        }

        //cases
        Set<URL> usedUrls = new HashSet<URL>();
        URL sourceLocation = file.getSourceLocation();
        ResourcesDesc[] resourcesDescs = file.getResourcesDescs();
        if (sourceLocation != null) {
            usedUrls.add(UrlUtils.removeFileName(sourceLocation));
        }
        for (ResourcesDesc resourcesDesc : resourcesDescs) {
            ExtensionDesc[] ex = resourcesDesc.getExtensions();
            if (ex != null) {
                for (ExtensionDesc extensionDesc : ex) {
                    if (extensionDesc != null) {
                        usedUrls.add(UrlUtils.removeFileName(extensionDesc.getLocation()));
                    }
                }
            }
            JARDesc[] jars = resourcesDesc.getJARs();
            if (jars != null) {
                for (JARDesc jarDesc : jars) {
                    if (jarDesc != null) {
                        usedUrls.add(UrlUtils.removeFileName(jarDesc.getLocation()));
                    }
                }
            }
            JNLPFile jnlp = resourcesDesc.getJNLPFile();
            if (jnlp != null) {
                usedUrls.add(UrlUtils.removeFileName(jnlp.getSourceLocation()));
            }

        }
        LOG.debug("Found alaca URLs to be verified");
        for (URL url : usedUrls) {
            LOG.debug(" - {}", url.toExternalForm());
        }
        if (usedUrls.isEmpty()) {
            //I hope this is the case, when the resources is/are
            //only codebase classes. Then it should be safe to return.
            LOG.debug("The application is not using any url resources, skipping Application-Library-Allowable-Codebase Attribute check.");
            return;
        }

        boolean allOk = true;
        for (URL u : usedUrls) {
            if (UrlUtils.equalsIgnoreLastSlash(u, codebase)
                    && UrlUtils.equalsIgnoreLastSlash(u, stripDocbase(documentBase))) {
                LOG.debug("OK - {} is from codebase/docbase.", u.toExternalForm());
            } else {
                allOk = false;
                LOG.warn("Warning! {} is NOT from codebase/docbase.", u.toExternalForm());
            }
        }
        if (allOk) {
            //all resoources are from codebase or document base. it is ok to proceeed.
            LOG.debug("All applications resources ({}) are from codebase/documentbase {}/{}, skipping Application-Library-Allowable-Codebase Attribute check.", usedUrls.toArray(new URL[0])[0], codebase, documentBase);
            return;
        }
        
        ClasspathMatchers att = null;
        if (signing == SigningState.NONE) {
            //for unsigned app we are ignoring value in manifesdt (may be faked)
        } else {
            att = file.getManifestsAttributes().getApplicationLibraryAllowableCodebase();
        }
        if (att == null) {
            final boolean userApproved = SecurityDialogs.showMissingALACAttributePanel(file, documentBase, usedUrls);
            if (!userApproved) {
                throw new LaunchException("The application uses non-codebase resources, has no Application-Library-Allowable-Codebase Attribute, and was blocked from running by the user");
            } else {
                LOG.debug("The application uses non-codebase resources, has no Application-Library-Allowable-Codebase Attribute, and was allowed to run by the user or user's security settings");
                return;
            }
        } else {
            for (URL foundUrl : usedUrls) {
                if (!att.matches(foundUrl)) {
                    throw new LaunchException("The resource from " + foundUrl + " does not match the  location in Application-Library-Allowable-Codebase Attribute " + att + ". Blocking the application from running.");
                } else {
                    LOG.debug("The resource from {} does  match the  location in Application-Library-Allowable-Codebase Attribute {}. Continuing.", foundUrl, att);
                }
            }
        }
        final boolean userApproved = isLowSecurity() || SecurityDialogs.showMatchingALACAttributePanel(file, documentBase, usedUrls);
        if (!userApproved) {
            throw new LaunchException("The application uses non-codebase resources, which do match its Application-Library-Allowable-Codebase Attribute, but was blocked from running by the user.");
        } else {
            LOG.debug("The application uses non-codebase resources, which do match its Application-Library-Allowable-Codebase Attribute, and was allowed to run by the user or user's security settings.");
        }
    }
    
    //package private for testing
    //not perfect but ok for usecase
    static URL stripDocbase(URL documentBase) {
        String s = documentBase.toExternalForm();
        if (s.endsWith("/") || s.endsWith("\\")) {
            return documentBase;
        }
        int i1 = s.lastIndexOf("/");
        int i2 = s.lastIndexOf("\\");
        int i = Math.max(i1, i2);
        if (i <= 8 || i >= s.length()) {
            return documentBase;
        }
        s = s.substring(0, i+1);
        try {
            documentBase = new URL(s);
        } catch (MalformedURLException ex) {
            LOG.error(IcedTeaWebConstants.DEFAULT_ERROR_MESSAGE, ex);
        }
        return documentBase;
    }
}<|MERGE_RESOLUTION|>--- conflicted
+++ resolved
@@ -270,12 +270,7 @@
      */
     private void checkPermissionsAttribute() throws LaunchException {
         if (securityDelegate.getRunInSandbox()) {
-<<<<<<< HEAD
-            OutputController.getLogger().log(OutputController.Level.WARNING_ALL, "The 'Permissions' attribute of this application is '" + file.getManifestsAttributes().permissionsToString()
-                    + "'. You have chosen the Sandbox run NumberOfArguments, which overrides the Permissions manifest attribute, or the applet has already been automatically sandboxed.");
-=======
             LOG.warn("The 'Permissions' attribute of this application is '{}'. You have chosen the Sandbox run option, which overrides the Permissions manifest attribute, or the applet has already been automatically sandboxed.", file.getManifestsAttributes().permissionsToString());
->>>>>>> e317f786
             return;
         }
 
