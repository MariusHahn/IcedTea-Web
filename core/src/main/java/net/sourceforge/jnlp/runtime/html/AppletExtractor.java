--- conflicted
+++ resolved
@@ -36,14 +36,6 @@
  */
 package net.sourceforge.jnlp.runtime.html;
 
-import java.io.IOException;
-import java.io.InputStream;
-import java.lang.reflect.Method;
-import java.net.URL;
-import java.util.LinkedList;
-import java.util.List;
-import javax.xml.parsers.DocumentBuilderFactory;
-import javax.xml.parsers.ParserConfigurationException;
 import net.adoptopenjdk.icedteaweb.option.OptionsDefinitions;
 import net.sourceforge.jnlp.JNLPFile;
 import net.sourceforge.jnlp.ParseException;
@@ -60,6 +52,15 @@
 import org.w3c.dom.Node;
 import org.w3c.dom.NodeList;
 import org.xml.sax.SAXException;
+
+import javax.xml.parsers.DocumentBuilderFactory;
+import javax.xml.parsers.ParserConfigurationException;
+import java.io.IOException;
+import java.io.InputStream;
+import java.lang.reflect.Method;
+import java.net.URL;
+import java.util.LinkedList;
+import java.util.List;
 
 /**
  * This class is taking HTML document url as input, try to sanitize with
@@ -98,11 +99,7 @@
                 Method m = parser.getClass().getMethod("xmlizeInputStream", InputStream.class);
                 return (InputStream) m.invoke(null, is);
             } else {
-<<<<<<< HEAD
                 LOG.warn(Translator.R("TAGSOUPhtmlNotUsed", OptionsDefinitions.OPTIONS.XML.option));
-=======
-                OutputController.getLogger().log(OutputController.Level.WARNING_ALL, Translator.R("TAGSOUPhtmlNotUsed", OptionsDefinitions.OPTIONS.XML.option));
->>>>>>> 58fd7147
             }
         } catch (Exception ex) {
             LOG.error(Translator.R("TAGSOUPhtmlBroken"), ex);
