--- conflicted
+++ resolved
@@ -44,7 +44,6 @@
 import net.sourceforge.jnlp.cache.UpdatePolicy;
 import net.sourceforge.jnlp.runtime.JNLPRuntime;
 import net.sourceforge.jnlp.runtime.Translator;
-import net.sourceforge.jnlp.util.logging.OutputController;
 import org.slf4j.Logger;
 import org.slf4j.LoggerFactory;
 import org.w3c.dom.Document;
@@ -99,11 +98,7 @@
                 Method m = parser.getClass().getMethod("xmlizeInputStream", InputStream.class);
                 return (InputStream) m.invoke(null, is);
             } else {
-<<<<<<< HEAD
-                OutputController.getLogger().log(OutputController.Level.WARNING_ALL, Translator.R("TAGSOUPhtmlNotUsed", CommandLineOptions.XML.getOption()));
-=======
-                LOG.warn(Translator.R("TAGSOUPhtmlNotUsed", OptionsDefinitions.OPTIONS.XML.option));
->>>>>>> e317f786
+                LOG.warn(Translator.R("TAGSOUPhtmlNotUsed", CommandLineOptions.XML.getOption()));
             }
         } catch (Exception ex) {
             LOG.error(Translator.R("TAGSOUPhtmlBroken"), ex);
