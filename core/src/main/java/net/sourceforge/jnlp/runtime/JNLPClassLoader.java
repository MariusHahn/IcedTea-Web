--- conflicted
+++ resolved
@@ -55,12 +55,8 @@
 import java.util.jar.JarEntry;
 import java.util.jar.Manifest;
 
-<<<<<<< HEAD
+import net.adoptopenjdk.icedteaweb.IcedTeaWebConstants;
 import net.adoptopenjdk.icedteaweb.commandline.CommandLineOptions;
-=======
-import net.adoptopenjdk.icedteaweb.IcedTeaWebConstants;
-import net.adoptopenjdk.icedteaweb.option.OptionsDefinitions;
->>>>>>> e317f786
 import net.adoptopenjdk.icedteaweb.xmlparser.ParseException;
 import net.sourceforge.jnlp.AppletDesc;
 import net.sourceforge.jnlp.ApplicationDesc;
@@ -92,7 +88,6 @@
 import net.sourceforge.jnlp.util.JarFile;
 import net.sourceforge.jnlp.util.StreamUtils;
 import net.sourceforge.jnlp.util.UrlUtils;
-import net.sourceforge.jnlp.util.logging.OutputController;
 import org.slf4j.Logger;
 import org.slf4j.LoggerFactory;
 
@@ -359,12 +354,7 @@
 
     private static void consultCertificateSecurityException(LaunchException ex) throws LaunchException {
         if (isCertUnderestimated()) {
-<<<<<<< HEAD
             LOG.error("{} and {} are declared. Ignoring certificate issue", CommandLineOptions.NOSEC.getOption(), DeploymentConfiguration.KEY_SECURITY_ITW_IGNORECERTISSUES);
-            OutputController.getLogger().log(ex);
-=======
-            LOG.error(OptionsDefinitions.OPTIONS.NOSEC.option + " and " + DeploymentConfiguration.KEY_SECURITY_ITW_IGNORECERTISSUES + " are declared. Ignoring certificate issue", ex);
->>>>>>> e317f786
         } else {
             throw ex;
         }
