// Copyright (C) 2001-2003 Jon A. Maxwell (JAM)
//
// This library is free software; you can redistribute it and/or
// modify it under the terms of the GNU Lesser General Public
// License as published by the Free Software Foundation; either
// version 2.1 of the License, or (at your option) any later version.
//
// This library is distributed in the hope that it will be useful,
// but WITHOUT ANY WARRANTY; without even the implied warranty of
// MERCHANTABILITY or FITNESS FOR A PARTICULAR PURPOSE.  See the GNU
// Lesser General Public License for more details.
//
// You should have received a copy of the GNU Lesser General Public
// License along with this library; if not, write to the Free Software
// Foundation, Inc., 59 Temple Place - Suite 330, Boston, MA  02111-1307, USA.

package net.sourceforge.jnlp;

import net.sourceforge.jnlp.config.DeploymentConfiguration;
import net.sourceforge.jnlp.runtime.JNLPRuntime;
import net.sourceforge.jnlp.util.logging.OutputController;
import org.slf4j.Logger;
import org.slf4j.LoggerFactory;

import java.net.URL;
import java.util.Collections;
import java.util.HashMap;
import java.util.Map;

/**
 * The applet-desc element.
 *
 * @author <a href="mailto:jmaxwell@users.sourceforge.net">Jon A. Maxwell (JAM)</a> - initial author
 * @version $Revision: 1.8 $
 */
public class AppletDesc implements LaunchDesc {

    private final static Logger LOG = LoggerFactory.getLogger(AppletDesc.class);

    /** the applet name */
    private final String name;

    /** the main class name and package */
    private final String mainClass;

    /** the document base */
    private final URL documentBase;

    /** the width */
    private final int width;

    /** the height */
    private final int height;

    /** the parameters */
    private final Map<String, String> parameters;

    /**
     * Create an Applet descriptor.
     *
     * @param name the applet name
     * @param mainClass the main class name and package
     * @param documentBase the document base
     * @param width the width
     * @param height the height
     * @param parameters the parameters
     */
    public AppletDesc(final String name, final String mainClass, final URL documentBase, final int width, final int height,
                      final Map<String, String> parameters) {
        this.name = name;
        this.mainClass = mainClass;
        this.documentBase = documentBase;
        this.width = width;
        this.height = height;
        this.parameters = new HashMap<>(parameters);
    }

    /**
     * @return the applet name
     */
    public String getName() {
        return name;
    }

    /**
     * @return the main class name in the dot-separated form (eg: foo.bar.Baz)
     */
    @Override
    public String getMainClass() {
        return mainClass;
    }

    /**
     * @return the document base
     */
    public URL getDocumentBase() {
        return documentBase;
    }

    private Integer getConfigurationPropertyAsInt(final String name) {
        return Integer.valueOf(JNLPRuntime.getConfiguration().getProperty(name));
    }

    /**
     * @return the width
     */
    public int getWidth() {
        if (width < getConfigurationPropertyAsInt(DeploymentConfiguration.KEY_SMALL_SIZE_OVERRIDE_TRESHOLD)) {
            final Integer nww = fixWidth();
            if (nww != null) {
                return nww;
            }
        }
        return width;
    }

    /**
     * @return the height
     */
    public int getHeight() {
        if (height < getConfigurationPropertyAsInt(DeploymentConfiguration.KEY_SMALL_SIZE_OVERRIDE_TRESHOLD)) {
            final Integer nwh = fixHeight();
            if (nwh != null) {
                return nwh;
            }
        }
        return height;
    }

    /**
     * @return  the applet parameters
     */
    public Map<String, String> getParameters() {
        return Collections.unmodifiableMap(parameters);
    }

    /**
     * Adds a parameter to the applet.  If the parameter already
     * exists then it is overwritten with the new value.  Adding a
     * parameter will have no effect on already-running applets
     * launched from this JNLP file.
     * @param name key of value
     * @param value value to be added
     */
    public void addParameter(final String name, final String value) {
        parameters.put(name, value);
    }

    private Integer fixHeight() {
        return fixSize(DeploymentConfiguration.KEY_SMALL_SIZE_OVERRIDE_HEIGHT, "Height", "height", "HEIGHT");
    }
    private Integer fixWidth() {
        return fixSize(DeploymentConfiguration.KEY_SMALL_SIZE_OVERRIDE_WIDTH, "Width", "width", "WIDTH");
    }

<<<<<<< HEAD
    private Integer fixSize(final String depKey, final String... keys) {
        OutputController.getLogger().log("Found to small applet!");
=======
    private Integer fixSize(String depKey, String... keys) {
        LOG.info("Found to small applet!");
>>>>>>> 58fd7147
        try {
            final Integer depVal = getConfigurationPropertyAsInt(depKey);
            if (depVal == 0) {
                LOG.info("using its size");
                return null;
            }
            if (depVal < 0) {
                LOG.info("enforcing {}", depVal);
                return Math.abs(depVal);
            }
            for (final String key : keys) {
<<<<<<< HEAD
                final String sizeFromParam = parameters.get(key);
=======
                String sizeFromParam = parameters.get(key);
>>>>>>> 58fd7147
                if (sizeFromParam != null) {
                    try {
                        LOG.info("using its {}={}", key, sizeFromParam);
                        return Integer.valueOf(sizeFromParam);
                    } catch (final NumberFormatException ex) {
                        OutputController.getLogger().log(ex);
                    }
                }
            }
            LOG.info("defaulting to {}", depVal);
            return depVal;
        } catch (final NumberFormatException | NullPointerException ex) {
<<<<<<< HEAD
            OutputController.getLogger().log(OutputController.Level.ERROR_ALL, ex);
=======
            LOG.error("ERROR", ex);
>>>>>>> 58fd7147
            return null;
        }
    }

}<|MERGE_RESOLUTION|>--- conflicted
+++ resolved
@@ -16,16 +16,14 @@
 
 package net.sourceforge.jnlp;
 
-import net.sourceforge.jnlp.config.DeploymentConfiguration;
-import net.sourceforge.jnlp.runtime.JNLPRuntime;
-import net.sourceforge.jnlp.util.logging.OutputController;
-import org.slf4j.Logger;
-import org.slf4j.LoggerFactory;
-
 import java.net.URL;
 import java.util.Collections;
 import java.util.HashMap;
 import java.util.Map;
+import net.sourceforge.jnlp.config.DeploymentConfiguration;
+import net.sourceforge.jnlp.runtime.JNLPRuntime;
+import org.slf4j.Logger;
+import org.slf4j.LoggerFactory;
 
 /**
  * The applet-desc element.
@@ -153,13 +151,8 @@
         return fixSize(DeploymentConfiguration.KEY_SMALL_SIZE_OVERRIDE_WIDTH, "Width", "width", "WIDTH");
     }
 
-<<<<<<< HEAD
     private Integer fixSize(final String depKey, final String... keys) {
-        OutputController.getLogger().log("Found to small applet!");
-=======
-    private Integer fixSize(String depKey, String... keys) {
         LOG.info("Found to small applet!");
->>>>>>> 58fd7147
         try {
             final Integer depVal = getConfigurationPropertyAsInt(depKey);
             if (depVal == 0) {
@@ -171,28 +164,20 @@
                 return Math.abs(depVal);
             }
             for (final String key : keys) {
-<<<<<<< HEAD
                 final String sizeFromParam = parameters.get(key);
-=======
-                String sizeFromParam = parameters.get(key);
->>>>>>> 58fd7147
                 if (sizeFromParam != null) {
                     try {
                         LOG.info("using its {}={}", key, sizeFromParam);
                         return Integer.valueOf(sizeFromParam);
                     } catch (final NumberFormatException ex) {
-                        OutputController.getLogger().log(ex);
+                        LOG.error("ERROR", ex);
                     }
                 }
             }
             LOG.info("defaulting to {}", depVal);
             return depVal;
         } catch (final NumberFormatException | NullPointerException ex) {
-<<<<<<< HEAD
-            OutputController.getLogger().log(OutputController.Level.ERROR_ALL, ex);
-=======
             LOG.error("ERROR", ex);
->>>>>>> 58fd7147
             return null;
         }
     }
