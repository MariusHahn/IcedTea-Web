--- conflicted
+++ resolved
@@ -16,18 +16,16 @@
 
 package net.sourceforge.jnlp;
 
-<<<<<<< HEAD
 import net.adoptopenjdk.icedteaweb.IcedTeaWebConstants;
-=======
+import net.sourceforge.jnlp.config.DeploymentConfiguration;
+import net.sourceforge.jnlp.runtime.JNLPRuntime;
+import org.slf4j.Logger;
+import org.slf4j.LoggerFactory;
+
 import java.net.URL;
 import java.util.Collections;
 import java.util.HashMap;
 import java.util.Map;
->>>>>>> 00eed85b
-import net.sourceforge.jnlp.config.DeploymentConfiguration;
-import net.sourceforge.jnlp.runtime.JNLPRuntime;
-import org.slf4j.Logger;
-import org.slf4j.LoggerFactory;
 
 /**
  * The applet-desc element.
@@ -173,13 +171,8 @@
                     try {
                         LOG.info("using its {}={}", key, sizeFromParam);
                         return Integer.valueOf(sizeFromParam);
-<<<<<<< HEAD
                     } catch (NumberFormatException ex) {
                         LOG.error(IcedTeaWebConstants.DEFAULT_ERROR_MESSAGE, ex);
-=======
-                    } catch (final NumberFormatException ex) {
-                        LOG.error("ERROR", ex);
->>>>>>> 00eed85b
                     }
                 }
             }
