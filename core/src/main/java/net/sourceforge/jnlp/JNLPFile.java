--- conflicted
+++ resolved
@@ -785,62 +785,6 @@
     }
 
     /**
-<<<<<<< HEAD
-     * Returns whether a locale is matched by one of more other
-     * locales. Only the non-empty language, country, and variant
-     * codes are compared; for example, a requested locale of
-     * Locale("","","") would always return true.
-     *
-     * @param requested the requested locale
-     * @param available the available locales
-     * @param matchLevel the depth with which to match locales.
-     * @return {@code true} if {@code requested} matches any of {@code available}, or if
-     * {@code available} is empty or {@code null}.
-     * @see Locale
-     * @see Match
-     */
-    public static boolean localeMatches(Locale requested, Locale[] available, Match matchLevel) {
-
-        if (matchLevel == Match.GENERALIZED)
-            return available == null || available.length == 0;
-
-        String language = requested.getLanguage(); // "" but never null
-        String country = requested.getCountry();
-        String variant = requested.getVariant();
-
-        for (Locale locale : available) {
-            switch (matchLevel) {
-                case LANG:
-                    if (!language.isEmpty()
-                            && language.equals(locale.getLanguage())
-                            && locale.getCountry().isEmpty()
-                            && locale.getVariant().isEmpty())
-                        return true;
-                    break;
-                case LANG_COUNTRY:
-                    if (!language.isEmpty()
-                            && language.equals(locale.getLanguage())
-                            && !country.isEmpty()
-                            && country.equals(locale.getCountry())
-                            && locale.getVariant().isEmpty())
-                        return true;
-                    break;
-                case LANG_COUNTRY_VARIANT:
-                    if (language.equals(locale.getLanguage())
-                            && country.equals(locale.getCountry())
-                            && variant.equals(locale.getVariant()))
-                        return true;
-                    break;
-                default:
-                    break;
-            }
-        }
-        return false;
-    }
-
-    /**
-=======
->>>>>>> 08eb8ef1
      * @return whether the string is a prefix for any of the strings
      * in the specified array.
      *
