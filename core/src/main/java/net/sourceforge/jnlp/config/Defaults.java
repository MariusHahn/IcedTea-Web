--- conflicted
+++ resolved
@@ -138,7 +138,7 @@
                 {
                         ConfigurationConstants.KEY_USER_SECURITY_POLICY,
                         ValidatorFactory.createUrlValidator(),
-                        
+
                         "file://" + JAVA_POLICY.getDefaultFullPath()
                 },
                 {
@@ -203,43 +203,23 @@
                         String.valueOf(true)
                 },
                 {
-<<<<<<< HEAD
-                        "deployment.security.askgrantdialog.notinca",
-                        ValidatorFactory.createBooleanValidator(),
-                        String.valueOf(true)
-                },
-                {
-                        "deployment.security.notinca.warning",
-                        ValidatorFactory.createBooleanValidator(),
-                        String.valueOf(true)
-                },
-                {
-                        "deployment.security.expired.warning",
-                        ValidatorFactory.createBooleanValidator(),
-                        String.valueOf(true)
-                },
-                {
-                        "deployment.security.jsse.hostmismatch.warning",
-                        ValidatorFactory.createBooleanValidator(),
-=======
-                        DeploymentConfiguration.KEY_SECURITY_ASKGRANTDIALOG_NOTINCA,
-                        BasicValueValidators.getBooleanValidator(),
-                        String.valueOf(true)
-                },
-                {
-                        DeploymentConfiguration.KEY_SECURITY_NOTINCA_WARNING,
-                        BasicValueValidators.getBooleanValidator(),
-                        String.valueOf(true)
-                },
-                {
-                        DeploymentConfiguration.KEY_SECURITY_EXPIRED_WARNING,
-                        BasicValueValidators.getBooleanValidator(),
-                        String.valueOf(true)
-                },
-                {
-                        DeploymentConfiguration.KEY_SECURITY_JSSE_HOSTMISMATCH_WARNING,
-                        BasicValueValidators.getBooleanValidator(),
->>>>>>> 4c5dc101
+                        ConfigurationConstants.KEY_SECURITY_ASKGRANTDIALOG_NOTINCA,
+                        ValidatorFactory.createBooleanValidator(),
+                        String.valueOf(true)
+                },
+                {
+                        ConfigurationConstants.KEY_SECURITY_NOTINCA_WARNING,
+                        ValidatorFactory.createBooleanValidator(),
+                        String.valueOf(true)
+                },
+                {
+                        ConfigurationConstants.KEY_SECURITY_EXPIRED_WARNING,
+                        ValidatorFactory.createBooleanValidator(),
+                        String.valueOf(true)
+                },
+                {
+                        ConfigurationConstants.KEY_SECURITY_JSSE_HOSTMISMATCH_WARNING,
+                        ValidatorFactory.createBooleanValidator(),
                         String.valueOf(true)
                 },
                 {
@@ -260,7 +240,7 @@
                 {
                         ConfigurationConstants.KEY_STRICT_JNLP_CLASSLOADER,
                         ValidatorFactory.createBooleanValidator(),
-                        
+
                         String.valueOf(true)
                 },
                 {
@@ -513,43 +493,23 @@
                 //* Native (rust) only - beggin
                 //**************
                 {
-<<<<<<< HEAD
-                        "deployment.launcher.rust.cp.add",
+                        ConfigurationConstants.KEY_LAUNCHER_RUST_CP_ADD,
                        ValidatorFactory.createRustCpValidator(),
                         ""
                 },
                 {
-                        "deployment.launcher.rust.cp.remove",
+                        ConfigurationConstants.KEY_LAUNCHER_RUST_CP_REMOVE,
                         ValidatorFactory.createRustCpValidator(),
                         ""
                 },
                 {
-                        "deployment.launcher.rust.bootcp.add",
+                        ConfigurationConstants.KEY_LAUNCHER_RUST_BOOTCP_ADD,
                         ValidatorFactory.createRustCpValidator(),
                         null
                 },
                 {
-                        "deployment.launcher.rust.bootcp.remove",
+                        ConfigurationConstants.KEY_LAUNCHER_RUST_BOOTCP_REMOVE,
                         ValidatorFactory.createRustCpValidator(),
-=======
-                        DeploymentConfiguration.KEY_LAUNCHER_RUST_CP_ADD,
-                       new BasicValueValidators.RustCpValidator(),
-                        ""
-                },
-                {
-                        DeploymentConfiguration.KEY_LAUNCHER_RUST_CP_REMOVE,
-                        new BasicValueValidators.RustCpValidator(),
-                        ""
-                },
-                {
-                        DeploymentConfiguration.KEY_LAUNCHER_RUST_BOOTCP_ADD,
-                        new BasicValueValidators.RustCpValidator(),
-                        null
-                },
-                {
-                        DeploymentConfiguration.KEY_LAUNCHER_RUST_BOOTCP_REMOVE,
-                        new BasicValueValidators.RustCpValidator(),
->>>>>>> 4c5dc101
                         ""
                 }
                 //**************
