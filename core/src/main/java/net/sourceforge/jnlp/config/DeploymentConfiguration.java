// Copyright (C) 2010 Red Hat, Inc.
//
// This library is free software; you can redistribute it and/or
// modify it under the terms of the GNU Lesser General Public
// License as published by the Free Software Foundation; either
// version 2.1 of the License, or (at your option) any later version.
//
// This library is distributed in the hope that it will be useful,
// but WITHOUT ANY WARRANTY; without even the implied warranty of
// MERCHANTABILITY or FITNESS FOR A PARTICULAR PURPOSE.  See the GNU
// Lesser General Public License for more details.
//
// You should have received a copy of the GNU Lesser General Public
// License along with this library; if not, write to the Free Software
// Foundation, Inc., 59 Temple Place - Suite 330, Boston, MA  02111-1307, USA.

package net.sourceforge.jnlp.config;

import java.io.BufferedOutputStream;
import java.io.BufferedReader;
import java.io.File;
import java.io.FileOutputStream;
import java.io.IOException;
import java.io.InputStream;
import java.io.InputStreamReader;
import java.io.OutputStream;
import java.io.PrintStream;
import java.io.Reader;
import java.net.MalformedURLException;
import java.net.URL;
import java.nio.charset.StandardCharsets;
import java.text.SimpleDateFormat;
import java.util.Date;
import java.util.HashMap;
import java.util.Map;
import java.util.Objects;
import java.util.Properties;
import java.util.Set;
import javax.imageio.spi.IIORegistry;
import javax.naming.ConfigurationException;
import net.adoptopenjdk.icedteaweb.IcedTeaWebConstants;
import net.adoptopenjdk.icedteaweb.config.validators.ValueValidator;
import net.sourceforge.jnlp.tools.ico.IcoSpi;
import net.sourceforge.jnlp.util.FileUtils;
import org.slf4j.Logger;
import org.slf4j.LoggerFactory;

import static net.adoptopenjdk.icedteaweb.i18n.Translator.R;

/**
 * Manages the various properties and configuration related to deployment.
 *
 * See:
 * http://download.oracle.com/javase/1.5.0/docs/guide/deployment/deployment-guide/properties.html
 */
public final class DeploymentConfiguration {

    private final static Logger LOG = LoggerFactory.getLogger(DeploymentConfiguration.class);

    private String userComments;

<<<<<<< HEAD
=======
    public static final int JNLP_ASSOCIATION_NEVER = 0;
    public static final int JNLP_ASSOCIATION_ASK_USER = 2;
    public static final int JNLP_ASSOCIATION_REPLACE_ASK = 3;

    /**
     * when set to as value of KEY_CONSOLE_STARTUP_MODE = "deployment.console.startup.mode",
     * then console is not visible by default, but may be shown
     */
    public static final String CONSOLE_HIDE = "HIDE";
    /**
     * when set to as value of KEY_CONSOLE_STARTUP_MODE = "deployment.console.startup.mode",
     * then console show for both javaws and plugin
     */
    public static final String CONSOLE_SHOW = "SHOW";
    /**
     * when set to as value of KEY_CONSOLE_STARTUP_MODE = "deployment.console.startup.mode",
     * then console is not visible by default, nop data are passed to it (save memory and cpu) but can not be shown
     */
    public static final String CONSOLE_DISABLE = "DISABLE";
    /**
     * when set to as value of KEY_CONSOLE_STARTUP_MODE = "deployment.console.startup.mode",
     * then console show for  plugin
     */
    public static final String CONSOLE_SHOW_PLUGIN = "SHOW_PLUGIN_ONLY";
    /**
     * when set to as value of KEY_CONSOLE_STARTUP_MODE = "deployment.console.startup.mode",
     * then console show for javaws
     */
    public static final String CONSOLE_SHOW_JAVAWS = "SHOW_JAVAWS_ONLY";

    public static final String KEY_USER_CACHE_DIR = "deployment.user.cachedir";
    public static final String KEY_USER_PERSISTENCE_CACHE_DIR = "deployment.user.pcachedir";
    public static final String KEY_SYSTEM_CACHE_DIR = "deployment.system.cachedir";

    public static final String  KEY_CACHE_MAX_SIZE = "deployment.cache.max.size";

    public static final String KEY_CACHE_ENABLED = "deployment.javapi.cache.enabled";
    public static final String KEY_CACHE_COMPRESSION_ENABLED = "deployment.cache.jarcompression";

    public static final String KEY_USER_LOG_DIR = "deployment.user.logdir";
    public static final String KEY_USER_TMP_DIR = "deployment.user.tmp";
    /** the directory containing locks for single instance applications */
    public static final String KEY_USER_LOCKS_DIR = "deployment.user.locksdir";
    /**
     * The netx_running file is used to indicate if any instances of netx are
     * running (this file may exist even if no instances are running). All netx
     * instances acquire a shared lock on this file. If this file can be locked
     * (using a {@link FileLock}) in exclusive mode, then other netx instances
     * are not running
     */
    public static final String KEY_USER_NETX_RUNNING_FILE = "deployment.user.runningfile";

    public static final String KEY_USER_SECURITY_POLICY = "deployment.user.security.policy";
    public static final String KEY_USER_TRUSTED_CA_CERTS = "deployment.user.security.trusted.cacerts";
    public static final String KEY_USER_TRUSTED_JSSE_CA_CERTS = "deployment.user.security.trusted.jssecacerts";
    public static final String KEY_USER_TRUSTED_CERTS = "deployment.user.security.trusted.certs";
    public static final String KEY_USER_TRUSTED_JSSE_CERTS = "deployment.user.security.trusted.jssecerts";
    public static final String KEY_USER_TRUSTED_CLIENT_CERTS = "deployment.user.security.trusted.clientauthcerts";

    public static final String KEY_SYSTEM_SECURITY_POLICY = "deployment.system.security.policy";
    public static final String KEY_SYSTEM_TRUSTED_CA_CERTS = "deployment.system.security.cacerts";
    public static final String KEY_SYSTEM_TRUSTED_JSSE_CA_CERTS = "deployment.system.security.jssecacerts";
    public static final String KEY_SYSTEM_TRUSTED_CERTS = "deployment.system.security.trusted.certs";
    public static final String KEY_SYSTEM_TRUSTED_JSSE_CERTS = "deployment.system.security.trusted.jssecerts";
    public static final String KEY_SYSTEM_TRUSTED_CLIENT_CERTS = "deployment.system.security.trusted.clientautcerts";

    /*
     * Security and access control
     */

    public static final String KEY_SECURITY_ASKGRANTDIALOG_NOTINCA = "deployment.security.askgrantdialog.notinca";
    public static final String KEY_SECURITY_NOTINCA_WARNING = "deployment.security.notinca.warning";

    /** Boolean. Only show security prompts to user if true */
    public static final String KEY_SECURITY_PROMPT_USER = "deployment.security.askgrantdialog.show";

    //enum of AppletSecurityLevel in result
    public static final String KEY_SECURITY_LEVEL = "deployment.security.level";

    public static final String KEY_SECURITY_TRUSTED_POLICY = "deployment.security.trusted.policy";

    /** Boolean. Only give AWTPermission("showWindowWithoutWarningBanner") if true */
    public static final String KEY_SECURITY_ALLOW_HIDE_WINDOW_WARNING = "deployment.security.sandbox.awtwarningwindow";

    /** Boolean. Only prompt user for granting any JNLP permissions if true */
    public static final String KEY_SECURITY_PROMPT_USER_FOR_JNLP = "deployment.security.sandbox.jnlp.enhanced";


    /** Boolean. Only install the custom authenticator if true */
    public static final String KEY_SECURITY_ITW_IGNORECERTISSUES = "deployment.security.itw.ignorecertissues";
    
    public static final String KEY_STRICT_JNLP_CLASSLOADER = "deployment.jnlpclassloader.strict";
    
    /** Boolean. Do not prefer https over http */
    public static final String KEY_HTTPS_DONT_ENFORCE = "deployment.https.noenforce";

    public static final String KEY_SECURITY_EXPIRED_WARNING = "deployment.security.expired.warning";
    public static final String KEY_SECURITY_JSSE_HOSTMISMATCH_WARNING = "deployment.security.jsse.hostmismatch.warning";

    /*
     * Networking
     */

    /** the proxy type. possible values are {@code JNLPProxySelector.PROXY_TYPE_*} */
    public static final String KEY_PROXY_TYPE = "deployment.proxy.type";

    /** Boolean. If true, the http host/port should be used for https and ftp as well */
    public static final String KEY_PROXY_SAME = "deployment.proxy.same";

    public static final String KEY_PROXY_AUTO_CONFIG_URL = "deployment.proxy.auto.config.url";
    public static final String KEY_PROXY_BYPASS_LIST = "deployment.proxy.bypass.list";
    public static final String KEY_PROXY_BYPASS_LOCAL = "deployment.proxy.bypass.local";
    public static final String KEY_PROXY_HTTP_HOST = "deployment.proxy.http.host";
    public static final String KEY_PROXY_HTTP_PORT = "deployment.proxy.http.port";
    public static final String KEY_PROXY_HTTPS_HOST = "deployment.proxy.https.host";
    public static final String KEY_PROXY_HTTPS_PORT = "deployment.proxy.https.port";
    public static final String KEY_PROXY_FTP_HOST = "deployment.proxy.ftp.host";
    public static final String KEY_PROXY_FTP_PORT = "deployment.proxy.ftp.port";
    public static final String KEY_PROXY_SOCKS4_HOST = "deployment.proxy.socks.host";
    public static final String KEY_PROXY_SOCKS4_PORT = "deployment.proxy.socks.port";
    public static final String KEY_PROXY_OVERRIDE_HOSTS = "deployment.proxy.override.hosts";

    /*
     * Logging
     */
    public static final String KEY_ENABLE_LOGGING = "deployment.log"; //same as verbose or ICEDTEAPLUGIN_DEBUG=true
    public static final String KEY_ENABLE_LOGGING_HEADERS = "deployment.log.headers"; //will add header OutputContorll.getHeader To all messages
    public static final String KEY_ENABLE_LOGGING_TOFILE = "deployment.log.file";
    public static final String KEY_ENABLE_APPLICATION_LOGGING_TOFILE ="deployment.log.file.clientapp"; //also client app will log to its separate file
    public static final String KEY_ENABLE_LEGACY_LOGBASEDFILELOG = "deployment.log.file.legacylog";
    public static final String KEY_ENABLE_LOGGING_TOSTREAMS = "deployment.log.stdstreams";
    public static final String KEY_ENABLE_LOGGING_TOSYSTEMLOG = "deployment.log.system";
    
    /*
     * manifest check
     */
    public static final String KEY_ENABLE_MANIFEST_ATTRIBUTES_CHECK = "deployment.manifest.attributes.check";

    /**
     * Console initial status.
     * One of CONSOLE_* values
     * See declaration above:
     * CONSOLE_HIDE = "HIDE";
     * CONSOLE_SHOW = "SHOW";
     * CONSOLE_DISABLE = "DISABLE";
     * CONSOLE_SHOW_PLUGIN = "SHOW_PLUGIN_ONLY";
     * CONSOLE_SHOW_JAVAWS = "SHOW_JAVAWS_ONLY";
     */
    public static final String KEY_CONSOLE_STARTUP_MODE = "deployment.console.startup.mode";
    


    /*
     * Desktop Integration
     */

    public static final String KEY_JNLP_ASSOCIATIONS = "deployment.javaws.associations";
    public static final String KEY_CREATE_DESKTOP_SHORTCUT = "deployment.javaws.shortcut";

    public static final String KEY_JRE_INTSTALL_URL = "deployment.javaws.installURL";
    public static final String KEY_AUTO_DOWNLOAD_JRE = "deployment.javaws.autodownload";

    public static final String KEY_BROWSER_PATH = "deployment.browser.path";
    //for legacy reasons, also $BROWSER variable is supported
    public static final String BROWSER_ENV_VAR = "BROWSER";
    // both browser.path and BROWSER can ave those for-fun keys:
    public static final String ALWAYS_ASK="ALWAYS-ASK";
    public static final String INTERNAL_HTML="INTERNAL-HTML";
    private static final String LEGACY_WIN32_URL__HANDLER="rundll32 url.dll,FileProtocolHandler ";
    
    public static final String KEY_UPDATE_TIMEOUT = "deployment.javaws.update.timeout";
    
    public static final String IGNORE_HEADLESS_CHECK = "deployment.headless.ignore";

    /*
     * JVM arguments for plugin
     */
    public static final String KEY_PLUGIN_JVM_ARGUMENTS= "deployment.plugin.jvm.arguments";
    public static final String KEY_JRE_DIR= "deployment.jre.dir";
    /**
     * remote configuration properties
     */
    public static final String KEY_SYSTEM_CONFIG = "deployment.system.config";
    public static final String KEY_SYSTEM_CONFIG_MANDATORY = "deployment.system.config.mandatory";
    
    /**
     * Possibility to control hack which resizes very small applets
     */
    public static final String KEY_SMALL_SIZE_OVERRIDE_THRESHOLD = "deployment.small.size.threshold";
    public static final String KEY_SMALL_SIZE_OVERRIDE_WIDTH = "deployment.small.size.override.width";
    public static final String KEY_SMALL_SIZE_OVERRIDE_HEIGHT = "deployment.small.size.override.height";

    /*
     * Native (rust)
     */

    public static final String KEY_LAUNCHER_RUST_CP_ADD = "deployment.launcher.rust.cp.add";
    public static final String KEY_LAUNCHER_RUST_CP_REMOVE = "deployment.launcher.rust.cp.remove";
    public static final String KEY_LAUNCHER_RUST_BOOTCP_ADD = "deployment.launcher.rust.bootcp.add";
    public static final String KEY_LAUNCHER_RUST_BOOTCP_REMOVE = "deployment.launcher.rust.bootcp.remove";


    private static final String VV_POSSIBLE_BROWSER_VALUES = "VVPossibleBrowserValues";

>>>>>>> 4c5dc101
    private ConfigurationException loadingException = null;

    public enum ConfigType {
        SYSTEM, USER
    }

    /** is it mandatory to load the system properties? */
    private boolean systemPropertiesMandatory = false;

    /** The system's subdirResult deployment.config file */
    private URL systemPropertiesFile = null;

    /** Source of always right and only path to file (even if underlying path changes) */
    private final InfrastructureFileDescriptor userDeploymentFileDescriptor;

    /** The user's subdirResult deployment.config file */
    private File userPropertiesFile = null;

    /** the current deployment properties */
    private final Map<String, Setting<String>> currentConfiguration;

    /** the deployment properties that cannot be changed */
    private final Map<String, Setting<String>> unchangeableConfiguration;

    public DeploymentConfiguration() {
        this(PathsAndFiles.USER_DEPLOYMENT_FILE);
    }

    public DeploymentConfiguration(final InfrastructureFileDescriptor configFile) {
        userDeploymentFileDescriptor = configFile;
        currentConfiguration = new HashMap<>();
        unchangeableConfiguration = new HashMap<>();
        try {
            final IcoSpi spi = new IcoSpi();
            IIORegistry.getDefaultInstance().registerServiceProvider(spi);
            LOG.info("Ico provider registered correctly.");
        } catch (final Exception ex) {
            LOG.error("Exception registering ico provider.", ex);
        }
    }


    public void setLoadingException(final ConfigurationException ex) {
        loadingException = ex;
    }

    public ConfigurationException getLoadingException() {
        return loadingException;
    }

    public void resetToDefaults() {
        currentConfiguration.clear();
        currentConfiguration.putAll(Defaults.getDefaults());
    }

    static boolean checkUrl(final URL file) {
        try (final InputStream s = file.openStream()) {
            return true;
        } catch (final Throwable ex) {
            // this should be logged, however, logging botle neck may not be initialised here
            return false;
        }
    }


    /**
     * Initialize this deployment configuration by reading configuration filesystem.
     * Generally, it will try to continue and ignore errors it finds (such as file not found).
     *
     * @throws ConfigurationException if it encounters a fatal error.
     */
    public void load() throws ConfigurationException {
        try {
            load(true);
        } catch (final MalformedURLException ex) {
            throw new ConfigurationException(ex.toString());
        }
    }

    /**
     * Initialize this deployment configuration by reading configuration filesystem.
     * Generally, it will try to continue and ignore errors it finds (such as file not found).
     *
     * @param fixIssues If true, fix issues that are discovered when reading configuration by
     * resorting to the default values
     * @throws ConfigurationException if it encounters a fatal error.
     */
    public void load(final boolean fixIssues) throws ConfigurationException, MalformedURLException {
        final SecurityManager sm = System.getSecurityManager();
        if (sm != null) {
            sm.checkRead(userDeploymentFileDescriptor.getFullPath());
        }
        final URL systemConfigFile = findSystemConfigFile();
        load(systemConfigFile, userDeploymentFileDescriptor.getFile(), fixIssues);
    }

    private void load(final URL systemConfigFile, final File userFile, final boolean fixIssues) throws ConfigurationException, MalformedURLException {
        final Map<String, Setting<String>> initialProperties = Defaults.getDefaults();
        final Map<String, Setting<String>> systemProperties = new HashMap<>();

        /*
         * First, try to read the system's subdirResult deployment.config file to find if
         * there is a system-level deployment.properties file
         */

        if (systemConfigFile != null) {
            if (loadSystemConfiguration(systemConfigFile)) {
                LOG.info("System level {} is mandatory: {}", ConfigurationConstants.DEPLOYMENT_CONFIG_FILE, systemPropertiesMandatory);
                /* Second, read the System level deployment.properties file */
                systemProperties.putAll(loadProperties(ConfigType.SYSTEM, systemPropertiesFile,
                        systemPropertiesMandatory));
            }
            if (systemProperties != null) {
                mergeMaps(initialProperties, systemProperties);
            }
        }

        /* need a copy of the original when we have to save */
        unchangeableConfiguration.clear();
        final Set<String> keys = initialProperties.keySet();
        for (final String key : keys) {
            unchangeableConfiguration.put(key, new Setting<>(initialProperties.get(key)));
        }

        /*
         * Third, read the user's subdirResult deployment.properties file
         */
        userPropertiesFile = userFile;
        final Map<String, Setting<String>> userProperties = loadProperties(ConfigType.USER, userPropertiesFile.toURI().toURL(), false);
        userComments = loadComments(userPropertiesFile.toURI().toURL());
        if (userProperties != null) {
            mergeMaps(initialProperties, userProperties);
        }

        if (fixIssues) {
            checkAndFixConfiguration(initialProperties);
        }

        currentConfiguration.clear();
        currentConfiguration.putAll(initialProperties);
    }

    /**
     * Copies the current configuration into the target
     * @param target properties where to copy actual ones
     */
    public void copyTo(final Properties target) {
        final Set<String> names = getAllPropertyNames();

        for (final String name : names) {
            final String value = getProperty(name);
            // for Properties, missing and null are identical
            if (value != null) {
                target.setProperty(name, value);
            }
        }
    }

    /**
     * Get the value for the given key
     *
     * @param key the property key
     * @return the value for the key, or null if it can not be found
     */
    public String getProperty(final String key) {
        final SecurityManager sm = System.getSecurityManager();
        if (sm != null) {
            if (userPropertiesFile != null) {
                sm.checkRead(userPropertiesFile.toString());
            }
        }
        if (currentConfiguration.get(key) != null) {
            return currentConfiguration.get(key).getValue();
        }
        return null;
    }

    /**
     * @return a Set containing all the property names
     */
    public Set<String> getAllPropertyNames() {
        final SecurityManager sm = System.getSecurityManager();
        if (sm != null) {
            if (userPropertiesFile != null) {
                sm.checkRead(userPropertiesFile.toString());
            }
        }

        return currentConfiguration.keySet();
    }

    /**
     * @return a map containing property names and the corresponding settings
     */
    public Map<String, Setting<String>> getRaw() {
        final SecurityManager sm = System.getSecurityManager();
        if (sm != null) {
            if (userPropertiesFile != null) {
                sm.checkRead(userPropertiesFile.toString());
            }
        }

        return currentConfiguration;
    }

    /**
     * Sets the value of corresponding to the key. If the value has been marked
     * as locked, it is not changed
     *
     * @param key the key
     * @param value the value to be associated with the key
     */
    public void setProperty(final String key, final String value) {
        final SecurityManager sm = System.getSecurityManager();
        if (sm != null) {
            if (userPropertiesFile != null) {
                sm.checkWrite(userPropertiesFile.toString());
            }
        }

        final Setting<String> currentValue = currentConfiguration.get(key);
        if (currentValue != null) {
            if (!currentValue.isLocked()) {
                currentValue.setValue(value);
            }
        } else {
            final Setting<String> newValue = new Setting<>(key, R("Unknown"), false, null, null, value, R("Unknown"));
            currentConfiguration.put(key, newValue);
        }
    }

    /**
     * Check that the configuration is valid. If there are invalid values,set
     * those values to the default values. This is done by using check()
     * method of the ValueChecker for each setting on the actual value. Fixes
     * are made in-place.
     *
     * @param initial a map representing the initial configuration
     */
    private void checkAndFixConfiguration(final Map<String, Setting<String>> initial) {

        final Map<String, Setting<String>> defaults = Defaults.getDefaults();

        for (final String key : initial.keySet()) {
            final Setting<String> s = initial.get(key);
            if (!(s.getName().equals(key))) {
                LOG.info(R("DCInternal", "key " + key + " does not match setting name " + s.getName()));
            } else if (!defaults.containsKey(key)) {
                LOG.info(R("DCUnknownSettingWithName", key));
            } else {
                final ValueValidator checker = defaults.get(key).getValidator();
                if (checker == null) {
                    continue;
                }

                try {
                    checker.validate(s.getValue());
                } catch (final IllegalArgumentException e) {
                    LOG.error(R("DCIncorrectValue", key, s.getValue(), checker.getPossibleValues()), e);
                    s.setValue(s.getDefaultValue());
                }
            }
        }
    }

    /**
     * @return the location of system-level deployment.config file, or null if none can be found
     */
    private URL findSystemConfigFile() throws MalformedURLException {
        if (PathsAndFiles.ETC_DEPLOYMENT_CFG.getFile().isFile()) {
            return PathsAndFiles.ETC_DEPLOYMENT_CFG.getUrl();
        }

        String jrePath = null;
        try {
            final Map<String, Setting<String>> tmpProperties = parsePropertiesFile(userDeploymentFileDescriptor.getUrl());
            final Setting<String> jreSetting = tmpProperties.get(ConfigurationConstants.KEY_JRE_DIR);
            if (jreSetting != null) {
                jrePath = jreSetting.getValue();
            }
        } catch (final Exception ex) {
            LOG.error(IcedTeaWebConstants.DEFAULT_ERROR_MESSAGE, ex);
        }

        File jreFile;
        if (jrePath != null) {
            //based on property KEY_JRE_DIR
            jreFile = new File(jrePath + File.separator + "lib"
                    + File.separator + ConfigurationConstants.DEPLOYMENT_CONFIG_FILE);
        } else {
            jreFile = PathsAndFiles.JAVA_DEPLOYMENT_PROP_FILE.getFile();
        }
        if (jreFile.isFile()) {
            return jreFile.toURI().toURL();
        }

        return null;
    }

    /**
     * Reads the system configuration file and sets the relevant
     * system-properties related variables
     */
    private boolean loadSystemConfiguration(final URL configFile) throws ConfigurationException {

        LOG.info("Loading system configuration from: {}", configFile);

        final Map<String, Setting<String>> systemConfiguration = new HashMap<>();
        try {
            systemConfiguration.putAll(parsePropertiesFile(configFile));
        } catch (final IOException e) {
            LOG.error("No System level " + ConfigurationConstants.DEPLOYMENT_CONFIG_FILE + " found.", e);
            return false;
        }

        /*
         * at this point, we have read the system deployment.config file
         * completely
         */
        String urlString = null;
        try {
            final Setting<String> urlSettings = systemConfiguration.get(ConfigurationConstants.KEY_SYSTEM_CONFIG);
            if (urlSettings == null || urlSettings.getValue() == null) {
                LOG.info("No System level {} found in {}", ConfigurationConstants.DEPLOYMENT_PROPERTIES, configFile.toExternalForm());
                return false;
            }
            urlString = urlSettings.getValue();
            final Setting<String> mandatory = systemConfiguration.get(ConfigurationConstants.KEY_SYSTEM_CONFIG_MANDATORY);
            systemPropertiesMandatory = Boolean.valueOf(mandatory == null ? null : mandatory.getValue()); //never null
            LOG.info("System level settings {} are mandatory: {}", ConfigurationConstants.DEPLOYMENT_PROPERTIES, systemPropertiesMandatory);
            systemPropertiesFile = new URL(urlString);
            LOG.info("Using System level {} : {}", ConfigurationConstants.DEPLOYMENT_PROPERTIES, systemPropertiesFile);
            return true;
        } catch (final MalformedURLException e) {
            LOG.error("Invalid url for " + ConfigurationConstants.DEPLOYMENT_PROPERTIES+ ": " + urlString + "in " + configFile.toExternalForm(), e);
            if (systemPropertiesMandatory){
                final ConfigurationException ce = new ConfigurationException("Invalid url to system properties, which are mandatory");
                ce.initCause(e);
                throw ce;
            } else {
                return false;
            }
        }
    }

    /**
     * Loads the properties file, if one exists
     *
     * @param type the ConfigType to load
     * @param file the File to load Properties from
     * @param mandatory indicates if reading this file is mandatory
     *
     * @throws ConfigurationException if the file is mandatory but cannot be read
     */
    private Map<String, Setting<String>> loadProperties(final ConfigType type, final URL file, final boolean mandatory)
            throws ConfigurationException {
        if (file == null || !checkUrl(file)) {
            LOG.info("No {} level {} found.", type.toString(), ConfigurationConstants.DEPLOYMENT_PROPERTIES);
            if (!mandatory) {
                return null;
            } else {
                throw new ConfigurationException();
            }
        }

        LOG.info("Loading {} level properties from: {}", type.toString(), file);
        try {
            return parsePropertiesFile(file);
        } catch (final IOException e) {
            if (mandatory){
                final ConfigurationException ce = new ConfigurationException("Exception during loading of " + file + " which is mandatory to read");
                ce.initCause(e);
                throw ce;
            }
            LOG.error(IcedTeaWebConstants.DEFAULT_ERROR_MESSAGE, e);
            return null;
        }
    }

    /**
     * Saves all properties that are not part of default or system properties
     *
     * @throws IOException if unable to save the file
     * @throws IllegalStateException if save() is called before load()
     */
    public void save() throws IOException {
        if (userPropertiesFile == null) {
            throw new IllegalStateException("must load() before save()");
        }

        final SecurityManager sm = System.getSecurityManager();
        if (sm != null) {
            sm.checkWrite(userPropertiesFile.toString());
        }

        LOG.info("Saving properties into {}", userPropertiesFile.toString());
        final Properties toSave = new Properties();

        for (final String key : currentConfiguration.keySet()) {
            final String oldValue = unchangeableConfiguration.get(key) == null ? null
                    : unchangeableConfiguration.get(key).getValue();
            final String newValue = currentConfiguration.get(key) == null ? null : currentConfiguration
                    .get(key).getValue();
            if(!Objects.equals(newValue, oldValue)) {
                toSave.setProperty(key, newValue);
            }
        }

        final File backupPropertiesFile = new File(userPropertiesFile.toString() + ".old");
        if (userPropertiesFile.isFile()) {
            if (backupPropertiesFile.exists()){
                final boolean result = backupPropertiesFile.delete();
                if(!result){
                    LOG.info("Failed to delete backup properties file {} silently continuing.", backupPropertiesFile);
                }
            }
            if (!userPropertiesFile.renameTo(backupPropertiesFile)) {
                throw new IOException("Error saving backup copy of " + userPropertiesFile);
            }
        }

        FileUtils.createParentDir(userPropertiesFile);
        try (final OutputStream out = new BufferedOutputStream(new FileOutputStream(userPropertiesFile))) {
            String comments = ConfigurationConstants.DEPLOYMENT_COMMENT;
            if (userComments.length() > 0) {
                comments = comments + System.lineSeparator() + userComments;
            }
            toSave.store(out, comments);
        }
    }

    /**
     * Reads a properties file and returns a map representing the properties
     *
     * @param propertiesFile the file to read Properties from
     * @throws IOException if an IO problem occurs
     */
    private Map<String, Setting<String>> parsePropertiesFile(final URL propertiesFile) throws IOException {
        final Map<String, Setting<String>> result = new HashMap<>();

        final Properties properties = new Properties();

        try (final Reader reader = new BufferedReader(new InputStreamReader(propertiesFile.openStream(), StandardCharsets.UTF_8))) {
            properties.load(reader);
        }

        final Set<String> keys = properties.stringPropertyNames();
        for (final String key : keys) {
            if (key.endsWith(".locked")) {
                final String realKey = key.substring(0, key.length() - ".locked".length());
                Setting<String> configValue = result.get(realKey);
                if (configValue == null) {
                    configValue = new Setting<>(realKey, R("Unknown"), true, null, null, null, propertiesFile.toString());
                    result.put(realKey, configValue);
                } else {
                    configValue.setLocked(true);
                }
            } else {
                /* when parsing a properties we set value without checking if it is locked or not */
                final String newValue = properties.getProperty(key);
                Setting<String> configValue = result.get(key);
                if (configValue == null) {
                    configValue = new Setting<>(key, R("Unknown"), false, null, null, newValue, propertiesFile.toString());
                    result.put(key, configValue);
                } else {
                    configValue.setValue(newValue);
                    configValue.setSource(propertiesFile.toString());
                }
            }
        }
        return result;
    }

    /**
     * Merges two maps while respecting whether the values have been locked or
     * not. All values from srcMap are put into finalMap, replacing values in
     * finalMap if necessary, unless the value is present and marked as locked
     * in finalMap
     *
     * @param finalMap the destination for putting values
     * @param srcMap the source for reading key value pairs
     */
    private void mergeMaps(final Map<String, Setting<String>> finalMap, final Map<String, Setting<String>> srcMap) {
        for (String key : srcMap.keySet()) {
            final Setting<String> destValue = finalMap.get(key);
            final Setting<String> srcValue = srcMap.get(key);
            if (destValue == null) {
                finalMap.put(key, srcValue);
            } else {
                if (!destValue.isLocked()) {
                    destValue.setSource(srcValue.getSource());
                    destValue.setValue(srcValue.getValue());
                }
            }
        }
    }

    /**
     * Dumps the configuration to the PrintStream
     *
     * @param config a map of key,value pairs representing the configuration to
     * dump
     * @param out the PrintStream to write data to
     */
    @SuppressWarnings("unused")
    private static void dumpConfiguration(final Map<String, Setting<String>> config, final PrintStream out) {
        LOG.info("KEY: VALUE [Locked]");

        for (final String key : config.keySet()) {
            Setting<String> value = config.get(key);
            out.println("'" + key + "': '" + value.getValue() + "'"
                    + (value.isLocked() ? " [LOCKED]" : ""));
        }
    }
    
    //standard date.toString format
    private static final SimpleDateFormat pattern = new SimpleDateFormat("EEE MMM dd HH:mm:ss zzz yyyy");
    
    private static String loadComments(final URL path) {
        final StringBuilder r = new StringBuilder();
        try (final BufferedReader br = new BufferedReader(new InputStreamReader(path.openStream(), StandardCharsets.UTF_8))) {
            while (true) {
                String s = br.readLine();
                if (s == null) {
                    break;
                }
                s = s.trim();
                if (s.startsWith("#")) {
                    final String decommented = s.substring(1);
                    if (decommented.isEmpty()){
                        continue;
                    }
                    if (decommented.equals(ConfigurationConstants.DEPLOYMENT_COMMENT)){
                        continue;
                    }
                    //there is always also date
                    Date dd = null;
                    try {
                        dd = pattern.parse(decommented);
                    } catch (Exception ex) {
                        //we really don't care, failure is our decision point
                    }
                    if (dd == null){
                        r.append(decommented).append("\n");
                    }
                }
            }
        } catch (final Exception ex) {
            LOG.error(IcedTeaWebConstants.DEFAULT_ERROR_MESSAGE, ex);
        }
        
        return r.toString().trim();
    }

    /**
     * convenient method to show VVPossibleBrowserValues with all four params
     *
     * @return translation of VVPossibleBrowserValues with all params in
     */
    public static String VVPossibleBrowserValues() {
        return R(ConfigurationConstants.VV_POSSIBLE_BROWSER_VALUES, ConfigurationConstants.LEGACY_WIN32_URL__HANDLER,
                ConfigurationConstants.BROWSER_ENV_VAR,
                ConfigurationConstants.INTERNAL_HTML,
                ConfigurationConstants.ALWAYS_ASK,
                ConfigurationConstants.KEY_BROWSER_PATH
        );
    }
}<|MERGE_RESOLUTION|>--- conflicted
+++ resolved
@@ -16,6 +16,15 @@
 
 package net.sourceforge.jnlp.config;
 
+import net.adoptopenjdk.icedteaweb.IcedTeaWebConstants;
+import net.adoptopenjdk.icedteaweb.config.validators.ValueValidator;
+import net.sourceforge.jnlp.tools.ico.IcoSpi;
+import net.sourceforge.jnlp.util.FileUtils;
+import org.slf4j.Logger;
+import org.slf4j.LoggerFactory;
+
+import javax.imageio.spi.IIORegistry;
+import javax.naming.ConfigurationException;
 import java.io.BufferedOutputStream;
 import java.io.BufferedReader;
 import java.io.File;
@@ -26,6 +35,7 @@
 import java.io.OutputStream;
 import java.io.PrintStream;
 import java.io.Reader;
+import java.net.ConnectException;
 import java.net.MalformedURLException;
 import java.net.URL;
 import java.nio.charset.StandardCharsets;
@@ -36,14 +46,6 @@
 import java.util.Objects;
 import java.util.Properties;
 import java.util.Set;
-import javax.imageio.spi.IIORegistry;
-import javax.naming.ConfigurationException;
-import net.adoptopenjdk.icedteaweb.IcedTeaWebConstants;
-import net.adoptopenjdk.icedteaweb.config.validators.ValueValidator;
-import net.sourceforge.jnlp.tools.ico.IcoSpi;
-import net.sourceforge.jnlp.util.FileUtils;
-import org.slf4j.Logger;
-import org.slf4j.LoggerFactory;
 
 import static net.adoptopenjdk.icedteaweb.i18n.Translator.R;
 
@@ -59,214 +61,8 @@
 
     private String userComments;
 
-<<<<<<< HEAD
-=======
-    public static final int JNLP_ASSOCIATION_NEVER = 0;
-    public static final int JNLP_ASSOCIATION_ASK_USER = 2;
-    public static final int JNLP_ASSOCIATION_REPLACE_ASK = 3;
-
-    /**
-     * when set to as value of KEY_CONSOLE_STARTUP_MODE = "deployment.console.startup.mode",
-     * then console is not visible by default, but may be shown
-     */
-    public static final String CONSOLE_HIDE = "HIDE";
-    /**
-     * when set to as value of KEY_CONSOLE_STARTUP_MODE = "deployment.console.startup.mode",
-     * then console show for both javaws and plugin
-     */
-    public static final String CONSOLE_SHOW = "SHOW";
-    /**
-     * when set to as value of KEY_CONSOLE_STARTUP_MODE = "deployment.console.startup.mode",
-     * then console is not visible by default, nop data are passed to it (save memory and cpu) but can not be shown
-     */
-    public static final String CONSOLE_DISABLE = "DISABLE";
-    /**
-     * when set to as value of KEY_CONSOLE_STARTUP_MODE = "deployment.console.startup.mode",
-     * then console show for  plugin
-     */
-    public static final String CONSOLE_SHOW_PLUGIN = "SHOW_PLUGIN_ONLY";
-    /**
-     * when set to as value of KEY_CONSOLE_STARTUP_MODE = "deployment.console.startup.mode",
-     * then console show for javaws
-     */
-    public static final String CONSOLE_SHOW_JAVAWS = "SHOW_JAVAWS_ONLY";
-
-    public static final String KEY_USER_CACHE_DIR = "deployment.user.cachedir";
-    public static final String KEY_USER_PERSISTENCE_CACHE_DIR = "deployment.user.pcachedir";
-    public static final String KEY_SYSTEM_CACHE_DIR = "deployment.system.cachedir";
-
-    public static final String  KEY_CACHE_MAX_SIZE = "deployment.cache.max.size";
-
-    public static final String KEY_CACHE_ENABLED = "deployment.javapi.cache.enabled";
-    public static final String KEY_CACHE_COMPRESSION_ENABLED = "deployment.cache.jarcompression";
-
-    public static final String KEY_USER_LOG_DIR = "deployment.user.logdir";
-    public static final String KEY_USER_TMP_DIR = "deployment.user.tmp";
-    /** the directory containing locks for single instance applications */
-    public static final String KEY_USER_LOCKS_DIR = "deployment.user.locksdir";
-    /**
-     * The netx_running file is used to indicate if any instances of netx are
-     * running (this file may exist even if no instances are running). All netx
-     * instances acquire a shared lock on this file. If this file can be locked
-     * (using a {@link FileLock}) in exclusive mode, then other netx instances
-     * are not running
-     */
-    public static final String KEY_USER_NETX_RUNNING_FILE = "deployment.user.runningfile";
-
-    public static final String KEY_USER_SECURITY_POLICY = "deployment.user.security.policy";
-    public static final String KEY_USER_TRUSTED_CA_CERTS = "deployment.user.security.trusted.cacerts";
-    public static final String KEY_USER_TRUSTED_JSSE_CA_CERTS = "deployment.user.security.trusted.jssecacerts";
-    public static final String KEY_USER_TRUSTED_CERTS = "deployment.user.security.trusted.certs";
-    public static final String KEY_USER_TRUSTED_JSSE_CERTS = "deployment.user.security.trusted.jssecerts";
-    public static final String KEY_USER_TRUSTED_CLIENT_CERTS = "deployment.user.security.trusted.clientauthcerts";
-
-    public static final String KEY_SYSTEM_SECURITY_POLICY = "deployment.system.security.policy";
-    public static final String KEY_SYSTEM_TRUSTED_CA_CERTS = "deployment.system.security.cacerts";
-    public static final String KEY_SYSTEM_TRUSTED_JSSE_CA_CERTS = "deployment.system.security.jssecacerts";
-    public static final String KEY_SYSTEM_TRUSTED_CERTS = "deployment.system.security.trusted.certs";
-    public static final String KEY_SYSTEM_TRUSTED_JSSE_CERTS = "deployment.system.security.trusted.jssecerts";
-    public static final String KEY_SYSTEM_TRUSTED_CLIENT_CERTS = "deployment.system.security.trusted.clientautcerts";
-
-    /*
-     * Security and access control
-     */
-
-    public static final String KEY_SECURITY_ASKGRANTDIALOG_NOTINCA = "deployment.security.askgrantdialog.notinca";
-    public static final String KEY_SECURITY_NOTINCA_WARNING = "deployment.security.notinca.warning";
-
-    /** Boolean. Only show security prompts to user if true */
-    public static final String KEY_SECURITY_PROMPT_USER = "deployment.security.askgrantdialog.show";
-
-    //enum of AppletSecurityLevel in result
-    public static final String KEY_SECURITY_LEVEL = "deployment.security.level";
-
-    public static final String KEY_SECURITY_TRUSTED_POLICY = "deployment.security.trusted.policy";
-
-    /** Boolean. Only give AWTPermission("showWindowWithoutWarningBanner") if true */
-    public static final String KEY_SECURITY_ALLOW_HIDE_WINDOW_WARNING = "deployment.security.sandbox.awtwarningwindow";
-
-    /** Boolean. Only prompt user for granting any JNLP permissions if true */
-    public static final String KEY_SECURITY_PROMPT_USER_FOR_JNLP = "deployment.security.sandbox.jnlp.enhanced";
-
-
-    /** Boolean. Only install the custom authenticator if true */
-    public static final String KEY_SECURITY_ITW_IGNORECERTISSUES = "deployment.security.itw.ignorecertissues";
-    
-    public static final String KEY_STRICT_JNLP_CLASSLOADER = "deployment.jnlpclassloader.strict";
-    
-    /** Boolean. Do not prefer https over http */
-    public static final String KEY_HTTPS_DONT_ENFORCE = "deployment.https.noenforce";
-
-    public static final String KEY_SECURITY_EXPIRED_WARNING = "deployment.security.expired.warning";
-    public static final String KEY_SECURITY_JSSE_HOSTMISMATCH_WARNING = "deployment.security.jsse.hostmismatch.warning";
-
-    /*
-     * Networking
-     */
-
-    /** the proxy type. possible values are {@code JNLPProxySelector.PROXY_TYPE_*} */
-    public static final String KEY_PROXY_TYPE = "deployment.proxy.type";
-
-    /** Boolean. If true, the http host/port should be used for https and ftp as well */
-    public static final String KEY_PROXY_SAME = "deployment.proxy.same";
-
-    public static final String KEY_PROXY_AUTO_CONFIG_URL = "deployment.proxy.auto.config.url";
-    public static final String KEY_PROXY_BYPASS_LIST = "deployment.proxy.bypass.list";
-    public static final String KEY_PROXY_BYPASS_LOCAL = "deployment.proxy.bypass.local";
-    public static final String KEY_PROXY_HTTP_HOST = "deployment.proxy.http.host";
-    public static final String KEY_PROXY_HTTP_PORT = "deployment.proxy.http.port";
-    public static final String KEY_PROXY_HTTPS_HOST = "deployment.proxy.https.host";
-    public static final String KEY_PROXY_HTTPS_PORT = "deployment.proxy.https.port";
-    public static final String KEY_PROXY_FTP_HOST = "deployment.proxy.ftp.host";
-    public static final String KEY_PROXY_FTP_PORT = "deployment.proxy.ftp.port";
-    public static final String KEY_PROXY_SOCKS4_HOST = "deployment.proxy.socks.host";
-    public static final String KEY_PROXY_SOCKS4_PORT = "deployment.proxy.socks.port";
-    public static final String KEY_PROXY_OVERRIDE_HOSTS = "deployment.proxy.override.hosts";
-
-    /*
-     * Logging
-     */
-    public static final String KEY_ENABLE_LOGGING = "deployment.log"; //same as verbose or ICEDTEAPLUGIN_DEBUG=true
-    public static final String KEY_ENABLE_LOGGING_HEADERS = "deployment.log.headers"; //will add header OutputContorll.getHeader To all messages
-    public static final String KEY_ENABLE_LOGGING_TOFILE = "deployment.log.file";
-    public static final String KEY_ENABLE_APPLICATION_LOGGING_TOFILE ="deployment.log.file.clientapp"; //also client app will log to its separate file
-    public static final String KEY_ENABLE_LEGACY_LOGBASEDFILELOG = "deployment.log.file.legacylog";
-    public static final String KEY_ENABLE_LOGGING_TOSTREAMS = "deployment.log.stdstreams";
-    public static final String KEY_ENABLE_LOGGING_TOSYSTEMLOG = "deployment.log.system";
-    
-    /*
-     * manifest check
-     */
-    public static final String KEY_ENABLE_MANIFEST_ATTRIBUTES_CHECK = "deployment.manifest.attributes.check";
-
-    /**
-     * Console initial status.
-     * One of CONSOLE_* values
-     * See declaration above:
-     * CONSOLE_HIDE = "HIDE";
-     * CONSOLE_SHOW = "SHOW";
-     * CONSOLE_DISABLE = "DISABLE";
-     * CONSOLE_SHOW_PLUGIN = "SHOW_PLUGIN_ONLY";
-     * CONSOLE_SHOW_JAVAWS = "SHOW_JAVAWS_ONLY";
-     */
-    public static final String KEY_CONSOLE_STARTUP_MODE = "deployment.console.startup.mode";
-    
-
-
-    /*
-     * Desktop Integration
-     */
-
-    public static final String KEY_JNLP_ASSOCIATIONS = "deployment.javaws.associations";
-    public static final String KEY_CREATE_DESKTOP_SHORTCUT = "deployment.javaws.shortcut";
-
-    public static final String KEY_JRE_INTSTALL_URL = "deployment.javaws.installURL";
-    public static final String KEY_AUTO_DOWNLOAD_JRE = "deployment.javaws.autodownload";
-
-    public static final String KEY_BROWSER_PATH = "deployment.browser.path";
-    //for legacy reasons, also $BROWSER variable is supported
-    public static final String BROWSER_ENV_VAR = "BROWSER";
-    // both browser.path and BROWSER can ave those for-fun keys:
-    public static final String ALWAYS_ASK="ALWAYS-ASK";
-    public static final String INTERNAL_HTML="INTERNAL-HTML";
-    private static final String LEGACY_WIN32_URL__HANDLER="rundll32 url.dll,FileProtocolHandler ";
-    
-    public static final String KEY_UPDATE_TIMEOUT = "deployment.javaws.update.timeout";
-    
-    public static final String IGNORE_HEADLESS_CHECK = "deployment.headless.ignore";
-
-    /*
-     * JVM arguments for plugin
-     */
-    public static final String KEY_PLUGIN_JVM_ARGUMENTS= "deployment.plugin.jvm.arguments";
-    public static final String KEY_JRE_DIR= "deployment.jre.dir";
-    /**
-     * remote configuration properties
-     */
-    public static final String KEY_SYSTEM_CONFIG = "deployment.system.config";
-    public static final String KEY_SYSTEM_CONFIG_MANDATORY = "deployment.system.config.mandatory";
-    
-    /**
-     * Possibility to control hack which resizes very small applets
-     */
-    public static final String KEY_SMALL_SIZE_OVERRIDE_THRESHOLD = "deployment.small.size.threshold";
-    public static final String KEY_SMALL_SIZE_OVERRIDE_WIDTH = "deployment.small.size.override.width";
-    public static final String KEY_SMALL_SIZE_OVERRIDE_HEIGHT = "deployment.small.size.override.height";
-
-    /*
-     * Native (rust)
-     */
-
-    public static final String KEY_LAUNCHER_RUST_CP_ADD = "deployment.launcher.rust.cp.add";
-    public static final String KEY_LAUNCHER_RUST_CP_REMOVE = "deployment.launcher.rust.cp.remove";
-    public static final String KEY_LAUNCHER_RUST_BOOTCP_ADD = "deployment.launcher.rust.bootcp.add";
-    public static final String KEY_LAUNCHER_RUST_BOOTCP_REMOVE = "deployment.launcher.rust.bootcp.remove";
-
-
-    private static final String VV_POSSIBLE_BROWSER_VALUES = "VVPossibleBrowserValues";
-
->>>>>>> 4c5dc101
     private ConfigurationException loadingException = null;
+
 
     public enum ConfigType {
         SYSTEM, USER
@@ -322,17 +118,25 @@
     }
 
     static boolean checkUrl(final URL file) {
-        try (final InputStream s = file.openStream()) {
-            return true;
-        } catch (final Throwable ex) {
-            // this should be logged, however, logging botle neck may not be initialised here
+        try {
+            try (InputStream s = file.openStream()) {
+                return true;
+            } catch (ConnectException e) {
+                // get some sleep and retry
+                Thread.sleep(500);
+                try (InputStream s = file.openStream()) {
+                    return true;
+                }
+            }
+        } catch (Throwable ex) {
+            LOG.info("checkUrl failed for " + file.toExternalForm() + " reason: " + ex.getMessage());
             return false;
         }
     }
 
 
     /**
-     * Initialize this deployment configuration by reading configuration filesystem.
+     * Initialize this deployment configuration by reading configuration files.
      * Generally, it will try to continue and ignore errors it finds (such as file not found).
      *
      * @throws ConfigurationException if it encounters a fatal error.
@@ -346,7 +150,7 @@
     }
 
     /**
-     * Initialize this deployment configuration by reading configuration filesystem.
+     * Initialize this deployment configuration by reading configuration files.
      * Generally, it will try to continue and ignore errors it finds (such as file not found).
      *
      * @param fixIssues If true, fix issues that are discovered when reading configuration by
