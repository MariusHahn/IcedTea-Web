// Copyright (C) 2010 Red Hat, Inc.
//
// This library is free software; you can redistribute it and/or
// modify it under the terms of the GNU Lesser General Public
// License as published by the Free Software Foundation; either
// version 2.1 of the License, or (at your option) any later version.
//
// This library is distributed in the hope that it will be useful,
// but WITHOUT ANY WARRANTY; without even the implied warranty of
// MERCHANTABILITY or FITNESS FOR A PARTICULAR PURPOSE.  See the GNU
// Lesser General Public License for more details.
//
// You should have received a copy of the GNU Lesser General Public
// License along with this library; if not, write to the Free Software
// Foundation, Inc., 59 Temple Place - Suite 330, Boston, MA  02111-1307, USA.

package net.sourceforge.jnlp.config;

import net.adoptopenjdk.icedteaweb.IcedTeaWebConstants;
<<<<<<< HEAD
import net.adoptopenjdk.icedteaweb.icon.IcoReaderSpi;
=======
import net.adoptopenjdk.icedteaweb.config.validators.ValueValidator;
import net.sourceforge.jnlp.tools.ico.IcoSpi;
>>>>>>> e16f898c
import net.sourceforge.jnlp.util.FileUtils;
import org.slf4j.Logger;
import org.slf4j.LoggerFactory;

import javax.imageio.spi.IIORegistry;
import javax.naming.ConfigurationException;
import java.io.BufferedOutputStream;
import java.io.BufferedReader;
import java.io.File;
import java.io.FileOutputStream;
import java.io.IOException;
import java.io.InputStream;
import java.io.InputStreamReader;
import java.io.OutputStream;
import java.io.PrintStream;
import java.io.Reader;
import java.net.ConnectException;
import java.net.MalformedURLException;
import java.net.URL;
import java.nio.charset.StandardCharsets;
import java.text.SimpleDateFormat;
import java.util.Date;
import java.util.HashMap;
import java.util.Map;
import java.util.Objects;
import java.util.Properties;
import java.util.Set;

import static net.adoptopenjdk.icedteaweb.i18n.Translator.R;

/**
 * Manages the various properties and configuration related to deployment.
 *
 * See:
 * http://download.oracle.com/javase/1.5.0/docs/guide/deployment/deployment-guide/properties.html
 */
public final class DeploymentConfiguration {

    private final static Logger LOG = LoggerFactory.getLogger(DeploymentConfiguration.class);

    private String userComments;

    private ConfigurationException loadingException = null;


    public enum ConfigType {
        SYSTEM, USER
    }

    /** is it mandatory to load the system properties? */
    private boolean systemPropertiesMandatory = false;

    /** The system's subdirResult deployment.config file */
    private URL systemPropertiesFile = null;

    /** Source of always right and only path to file (even if underlying path changes) */
    private final InfrastructureFileDescriptor userDeploymentFileDescriptor;

    /** The user's subdirResult deployment.config file */
    private File userPropertiesFile = null;

    /** the current deployment properties */
    private final Map<String, Setting<String>> currentConfiguration;

    /** the deployment properties that cannot be changed */
    private final Map<String, Setting<String>> unchangeableConfiguration;

    public DeploymentConfiguration() {
        this(PathsAndFiles.USER_DEPLOYMENT_FILE);
    }

    public DeploymentConfiguration(final InfrastructureFileDescriptor configFile) {
        userDeploymentFileDescriptor = configFile;
        currentConfiguration = new HashMap<>();
        unchangeableConfiguration = new HashMap<>();
        try {
            final IcoSpi spi = new IcoSpi();
            IIORegistry.getDefaultInstance().registerServiceProvider(spi);
            LOG.info("Ico provider registered correctly.");
        } catch (final Exception ex) {
            LOG.error("Exception registering ico provider.", ex);
        }
    }


    public void setLoadingException(final ConfigurationException ex) {
        loadingException = ex;
    }

    public ConfigurationException getLoadingException() {
        return loadingException;
    }

    public void resetToDefaults() {
        currentConfiguration.clear();
        currentConfiguration.putAll(Defaults.getDefaults());
    }

    static boolean checkUrl(final URL file) {
        try {
            try (InputStream s = file.openStream()) {
                return true;
            } catch (ConnectException e) {
                // get some sleep and retry
                Thread.sleep(500);
                try (InputStream s = file.openStream()) {
                    return true;
                }
            }
        } catch (Throwable ex) {
            LOG.info("checkUrl failed for " + file.toExternalForm() + " reason: " + ex.getMessage());
            return false;
        }
    }

<<<<<<< HEAD
    public enum ConfigType {
        System, User
    }

    /** is it mandatory to load the system properties? */
    private boolean systemPropertiesMandatory = false;

    /** The system's subdirResult deployment.config file */
    private URL systemPropertiesFile = null;
    /** Source of always right and only path to file (even if underlying path changes) */
    private final InfrastructureFileDescriptor userDeploymentFileDescriptor;
    /** The user's subdirResult deployment.config file */
    private File userPropertiesFile = null;
    
    /** the current deployment properties */
    private Map<String, Setting<String>> currentConfiguration;

    /** the deployment properties that cannot be changed */
    private Map<String, Setting<String>> unchangeableConfiguration;

    public DeploymentConfiguration() {
        this(PathsAndFiles.USER_DEPLOYMENT_FILE);
    }
    
     public DeploymentConfiguration(InfrastructureFileDescriptor configFile) {
        userDeploymentFileDescriptor = configFile;
        currentConfiguration = new HashMap<>();
        unchangeableConfiguration = new HashMap<>();
         try {
            IcoReaderSpi spi = new IcoReaderSpi();
            IIORegistry.getDefaultInstance().registerServiceProvider(spi);
            LOG.info("Ico provider registered correctly.");
        } catch (Exception ex) {
            LOG.error("Exception registering ico provider.", ex);
        }
    }
=======
>>>>>>> e16f898c

    /**
     * Initialize this deployment configuration by reading configuration files.
     * Generally, it will try to continue and ignore errors it finds (such as file not found).
     *
     * @throws ConfigurationException if it encounters a fatal error.
     */
    public void load() throws ConfigurationException {
        try {
            load(true);
        } catch (final MalformedURLException ex) {
            throw new ConfigurationException(ex.toString());
        }
    }

    /**
     * Initialize this deployment configuration by reading configuration files.
     * Generally, it will try to continue and ignore errors it finds (such as file not found).
     *
     * @param fixIssues If true, fix issues that are discovered when reading configuration by
     * resorting to the default values
     * @throws ConfigurationException if it encounters a fatal error.
     */
    public void load(final boolean fixIssues) throws ConfigurationException, MalformedURLException {
        final SecurityManager sm = System.getSecurityManager();
        if (sm != null) {
            sm.checkRead(userDeploymentFileDescriptor.getFullPath());
        }
        final URL systemConfigFile = findSystemConfigFile();
        load(systemConfigFile, userDeploymentFileDescriptor.getFile(), fixIssues);
    }

    private void load(final URL systemConfigFile, final File userFile, final boolean fixIssues) throws ConfigurationException, MalformedURLException {
        final Map<String, Setting<String>> initialProperties = Defaults.getDefaults();
        final Map<String, Setting<String>> systemProperties = new HashMap<>();

        /*
         * First, try to read the system's subdirResult deployment.config file to find if
         * there is a system-level deployment.properties file
         */

        if (systemConfigFile != null) {
            if (loadSystemConfiguration(systemConfigFile)) {
                LOG.info("System level {} is mandatory: {}", ConfigurationConstants.DEPLOYMENT_CONFIG_FILE, systemPropertiesMandatory);
                /* Second, read the System level deployment.properties file */
                systemProperties.putAll(loadProperties(ConfigType.SYSTEM, systemPropertiesFile,
                        systemPropertiesMandatory));
            }
            if (systemProperties != null) {
                mergeMaps(initialProperties, systemProperties);
            }
        }

        /* need a copy of the original when we have to save */
        unchangeableConfiguration.clear();
        final Set<String> keys = initialProperties.keySet();
        for (final String key : keys) {
            unchangeableConfiguration.put(key, new Setting<>(initialProperties.get(key)));
        }

        /*
         * Third, read the user's subdirResult deployment.properties file
         */
        userPropertiesFile = userFile;
        final Map<String, Setting<String>> userProperties = loadProperties(ConfigType.USER, userPropertiesFile.toURI().toURL(), false);
        userComments = loadComments(userPropertiesFile.toURI().toURL());
        if (userProperties != null) {
            mergeMaps(initialProperties, userProperties);
        }

        if (fixIssues) {
            checkAndFixConfiguration(initialProperties);
        }

        currentConfiguration.clear();
        currentConfiguration.putAll(initialProperties);
    }

    /**
     * Copies the current configuration into the target
     * @param target properties where to copy actual ones
     */
    public void copyTo(final Properties target) {
        final Set<String> names = getAllPropertyNames();

        for (final String name : names) {
            final String value = getProperty(name);
            // for Properties, missing and null are identical
            if (value != null) {
                target.setProperty(name, value);
            }
        }
    }

    /**
     * Get the value for the given key
     *
     * @param key the property key
     * @return the value for the key, or null if it can not be found
     */
    public String getProperty(final String key) {
        final SecurityManager sm = System.getSecurityManager();
        if (sm != null) {
            if (userPropertiesFile != null) {
                sm.checkRead(userPropertiesFile.toString());
            }
        }
        if (currentConfiguration.get(key) != null) {
            return currentConfiguration.get(key).getValue();
        }
        return null;
    }

    /**
     * @return a Set containing all the property names
     */
    public Set<String> getAllPropertyNames() {
        final SecurityManager sm = System.getSecurityManager();
        if (sm != null) {
            if (userPropertiesFile != null) {
                sm.checkRead(userPropertiesFile.toString());
            }
        }

        return currentConfiguration.keySet();
    }

    /**
     * @return a map containing property names and the corresponding settings
     */
    public Map<String, Setting<String>> getRaw() {
        final SecurityManager sm = System.getSecurityManager();
        if (sm != null) {
            if (userPropertiesFile != null) {
                sm.checkRead(userPropertiesFile.toString());
            }
        }

        return currentConfiguration;
    }

    /**
     * Sets the value of corresponding to the key. If the value has been marked
     * as locked, it is not changed
     *
     * @param key the key
     * @param value the value to be associated with the key
     */
    public void setProperty(final String key, final String value) {
        final SecurityManager sm = System.getSecurityManager();
        if (sm != null) {
            if (userPropertiesFile != null) {
                sm.checkWrite(userPropertiesFile.toString());
            }
        }

        final Setting<String> currentValue = currentConfiguration.get(key);
        if (currentValue != null) {
            if (!currentValue.isLocked()) {
                currentValue.setValue(value);
            }
        } else {
            final Setting<String> newValue = new Setting<>(key, R("Unknown"), false, null, null, value, R("Unknown"));
            currentConfiguration.put(key, newValue);
        }
    }

    /**
     * Check that the configuration is valid. If there are invalid values,set
     * those values to the default values. This is done by using check()
     * method of the ValueChecker for each setting on the actual value. Fixes
     * are made in-place.
     *
     * @param initial a map representing the initial configuration
     */
    private void checkAndFixConfiguration(final Map<String, Setting<String>> initial) {

        final Map<String, Setting<String>> defaults = Defaults.getDefaults();

        for (final String key : initial.keySet()) {
            final Setting<String> s = initial.get(key);
            if (!(s.getName().equals(key))) {
                LOG.info(R("DCInternal", "key " + key + " does not match setting name " + s.getName()));
            } else if (!defaults.containsKey(key)) {
                LOG.info(R("DCUnknownSettingWithName", key));
            } else {
                final ValueValidator checker = defaults.get(key).getValidator();
                if (checker == null) {
                    continue;
                }

                try {
                    checker.validate(s.getValue());
                } catch (final IllegalArgumentException e) {
                    LOG.error(R("DCIncorrectValue", key, s.getValue(), checker.getPossibleValues()), e);
                    s.setValue(s.getDefaultValue());
                }
            }
        }
    }

    /**
     * @return the location of system-level deployment.config file, or null if none can be found
     */
    private URL findSystemConfigFile() throws MalformedURLException {
        if (PathsAndFiles.ETC_DEPLOYMENT_CFG.getFile().isFile()) {
            return PathsAndFiles.ETC_DEPLOYMENT_CFG.getUrl();
        }

        String jrePath = null;
        try {
            final Map<String, Setting<String>> tmpProperties = parsePropertiesFile(userDeploymentFileDescriptor.getUrl());
            final Setting<String> jreSetting = tmpProperties.get(ConfigurationConstants.KEY_JRE_DIR);
            if (jreSetting != null) {
                jrePath = jreSetting.getValue();
            }
        } catch (final Exception ex) {
            LOG.error(IcedTeaWebConstants.DEFAULT_ERROR_MESSAGE, ex);
        }

        File jreFile;
        if (jrePath != null) {
            //based on property KEY_JRE_DIR
            jreFile = new File(jrePath + File.separator + "lib"
                    + File.separator + ConfigurationConstants.DEPLOYMENT_CONFIG_FILE);
        } else {
            jreFile = PathsAndFiles.JAVA_DEPLOYMENT_PROP_FILE.getFile();
        }
        if (jreFile.isFile()) {
            return jreFile.toURI().toURL();
        }

        return null;
    }

    /**
     * Reads the system configuration file and sets the relevant
     * system-properties related variables
     */
    private boolean loadSystemConfiguration(final URL configFile) throws ConfigurationException {

        LOG.info("Loading system configuration from: {}", configFile);

        final Map<String, Setting<String>> systemConfiguration = new HashMap<>();
        try {
            systemConfiguration.putAll(parsePropertiesFile(configFile));
        } catch (final IOException e) {
            LOG.error("No System level " + ConfigurationConstants.DEPLOYMENT_CONFIG_FILE + " found.", e);
            return false;
        }

        /*
         * at this point, we have read the system deployment.config file
         * completely
         */
        String urlString = null;
        try {
            final Setting<String> urlSettings = systemConfiguration.get(ConfigurationConstants.KEY_SYSTEM_CONFIG);
            if (urlSettings == null || urlSettings.getValue() == null) {
                LOG.info("No System level {} found in {}", ConfigurationConstants.DEPLOYMENT_PROPERTIES, configFile.toExternalForm());
                return false;
            }
            urlString = urlSettings.getValue();
            final Setting<String> mandatory = systemConfiguration.get(ConfigurationConstants.KEY_SYSTEM_CONFIG_MANDATORY);
            systemPropertiesMandatory = Boolean.valueOf(mandatory == null ? null : mandatory.getValue()); //never null
            LOG.info("System level settings {} are mandatory: {}", ConfigurationConstants.DEPLOYMENT_PROPERTIES, systemPropertiesMandatory);
            systemPropertiesFile = new URL(urlString);
            LOG.info("Using System level {} : {}", ConfigurationConstants.DEPLOYMENT_PROPERTIES, systemPropertiesFile);
            return true;
        } catch (final MalformedURLException e) {
            LOG.error("Invalid url for " + ConfigurationConstants.DEPLOYMENT_PROPERTIES+ ": " + urlString + "in " + configFile.toExternalForm(), e);
            if (systemPropertiesMandatory){
                final ConfigurationException ce = new ConfigurationException("Invalid url to system properties, which are mandatory");
                ce.initCause(e);
                throw ce;
            } else {
                return false;
            }
        }
    }

    /**
     * Loads the properties file, if one exists
     *
     * @param type the ConfigType to load
     * @param file the File to load Properties from
     * @param mandatory indicates if reading this file is mandatory
     *
     * @throws ConfigurationException if the file is mandatory but cannot be read
     */
    private Map<String, Setting<String>> loadProperties(final ConfigType type, final URL file, final boolean mandatory)
            throws ConfigurationException {
        if (file == null || !checkUrl(file)) {
            LOG.info("No {} level {} found.", type.toString(), ConfigurationConstants.DEPLOYMENT_PROPERTIES);
            if (!mandatory) {
                return null;
            } else {
                throw new ConfigurationException();
            }
        }

        LOG.info("Loading {} level properties from: {}", type.toString(), file);
        try {
            return parsePropertiesFile(file);
        } catch (final IOException e) {
            if (mandatory){
                final ConfigurationException ce = new ConfigurationException("Exception during loading of " + file + " which is mandatory to read");
                ce.initCause(e);
                throw ce;
            }
            LOG.error(IcedTeaWebConstants.DEFAULT_ERROR_MESSAGE, e);
            return null;
        }
    }

    /**
     * Saves all properties that are not part of default or system properties
     *
     * @throws IOException if unable to save the file
     * @throws IllegalStateException if save() is called before load()
     */
    public void save() throws IOException {
        if (userPropertiesFile == null) {
            throw new IllegalStateException("must load() before save()");
        }

        final SecurityManager sm = System.getSecurityManager();
        if (sm != null) {
            sm.checkWrite(userPropertiesFile.toString());
        }

        LOG.info("Saving properties into {}", userPropertiesFile.toString());
        final Properties toSave = new Properties();

        for (final String key : currentConfiguration.keySet()) {
            final String oldValue = unchangeableConfiguration.get(key) == null ? null
                    : unchangeableConfiguration.get(key).getValue();
            final String newValue = currentConfiguration.get(key) == null ? null : currentConfiguration
                    .get(key).getValue();
            if(!Objects.equals(newValue, oldValue)) {
                toSave.setProperty(key, newValue);
            }
        }

        final File backupPropertiesFile = new File(userPropertiesFile.toString() + ".old");
        if (userPropertiesFile.isFile()) {
            if (backupPropertiesFile.exists()){
                final boolean result = backupPropertiesFile.delete();
                if(!result){
                    LOG.info("Failed to delete backup properties file {} silently continuing.", backupPropertiesFile);
                }
            }
            if (!userPropertiesFile.renameTo(backupPropertiesFile)) {
                throw new IOException("Error saving backup copy of " + userPropertiesFile);
            }
        }

        FileUtils.createParentDir(userPropertiesFile);
        try (final OutputStream out = new BufferedOutputStream(new FileOutputStream(userPropertiesFile))) {
            String comments = ConfigurationConstants.DEPLOYMENT_COMMENT;
            if (userComments.length() > 0) {
                comments = comments + System.lineSeparator() + userComments;
            }
            toSave.store(out, comments);
        }
    }

    /**
     * Reads a properties file and returns a map representing the properties
     *
     * @param propertiesFile the file to read Properties from
     * @throws IOException if an IO problem occurs
     */
    private Map<String, Setting<String>> parsePropertiesFile(final URL propertiesFile) throws IOException {
        final Map<String, Setting<String>> result = new HashMap<>();

        final Properties properties = new Properties();

        try (final Reader reader = new BufferedReader(new InputStreamReader(propertiesFile.openStream(), StandardCharsets.UTF_8))) {
            properties.load(reader);
        }

        final Set<String> keys = properties.stringPropertyNames();
        for (final String key : keys) {
            if (key.endsWith(".locked")) {
                final String realKey = key.substring(0, key.length() - ".locked".length());
                Setting<String> configValue = result.get(realKey);
                if (configValue == null) {
                    configValue = new Setting<>(realKey, R("Unknown"), true, null, null, null, propertiesFile.toString());
                    result.put(realKey, configValue);
                } else {
                    configValue.setLocked(true);
                }
            } else {
                /* when parsing a properties we set value without checking if it is locked or not */
                final String newValue = properties.getProperty(key);
                Setting<String> configValue = result.get(key);
                if (configValue == null) {
                    configValue = new Setting<>(key, R("Unknown"), false, null, null, newValue, propertiesFile.toString());
                    result.put(key, configValue);
                } else {
                    configValue.setValue(newValue);
                    configValue.setSource(propertiesFile.toString());
                }
            }
        }
        return result;
    }

    /**
     * Merges two maps while respecting whether the values have been locked or
     * not. All values from srcMap are put into finalMap, replacing values in
     * finalMap if necessary, unless the value is present and marked as locked
     * in finalMap
     *
     * @param finalMap the destination for putting values
     * @param srcMap the source for reading key value pairs
     */
    private void mergeMaps(final Map<String, Setting<String>> finalMap, final Map<String, Setting<String>> srcMap) {
        for (String key : srcMap.keySet()) {
            final Setting<String> destValue = finalMap.get(key);
            final Setting<String> srcValue = srcMap.get(key);
            if (destValue == null) {
                finalMap.put(key, srcValue);
            } else {
                if (!destValue.isLocked()) {
                    destValue.setSource(srcValue.getSource());
                    destValue.setValue(srcValue.getValue());
                }
            }
        }
    }

    /**
     * Dumps the configuration to the PrintStream
     *
     * @param config a map of key,value pairs representing the configuration to
     * dump
     * @param out the PrintStream to write data to
     */
    @SuppressWarnings("unused")
    private static void dumpConfiguration(final Map<String, Setting<String>> config, final PrintStream out) {
        LOG.info("KEY: VALUE [Locked]");

        for (final String key : config.keySet()) {
            Setting<String> value = config.get(key);
            out.println("'" + key + "': '" + value.getValue() + "'"
                    + (value.isLocked() ? " [LOCKED]" : ""));
        }
    }
    
    //standard date.toString format
    private static final SimpleDateFormat pattern = new SimpleDateFormat("EEE MMM dd HH:mm:ss zzz yyyy");
    
    private static String loadComments(final URL path) {
        final StringBuilder r = new StringBuilder();
        try (final BufferedReader br = new BufferedReader(new InputStreamReader(path.openStream(), StandardCharsets.UTF_8))) {
            while (true) {
                String s = br.readLine();
                if (s == null) {
                    break;
                }
                s = s.trim();
                if (s.startsWith("#")) {
                    final String decommented = s.substring(1);
                    if (decommented.isEmpty()){
                        continue;
                    }
                    if (decommented.equals(ConfigurationConstants.DEPLOYMENT_COMMENT)){
                        continue;
                    }
                    //there is always also date
                    Date dd = null;
                    try {
                        dd = pattern.parse(decommented);
                    } catch (Exception ex) {
                        //we really don't care, failure is our decision point
                    }
                    if (dd == null){
                        r.append(decommented).append("\n");
                    }
                }
            }
        } catch (final Exception ex) {
            LOG.error(IcedTeaWebConstants.DEFAULT_ERROR_MESSAGE, ex);
        }
        
        return r.toString().trim();
    }

    /**
     * convenient method to show VVPossibleBrowserValues with all four params
     *
     * @return translation of VVPossibleBrowserValues with all params in
     */
    public static String VVPossibleBrowserValues() {
        return R(ConfigurationConstants.VV_POSSIBLE_BROWSER_VALUES, ConfigurationConstants.LEGACY_WIN32_URL__HANDLER,
                ConfigurationConstants.BROWSER_ENV_VAR,
                ConfigurationConstants.INTERNAL_HTML,
                ConfigurationConstants.ALWAYS_ASK,
                ConfigurationConstants.KEY_BROWSER_PATH
        );
    }
}<|MERGE_RESOLUTION|>--- conflicted
+++ resolved
@@ -17,12 +17,8 @@
 package net.sourceforge.jnlp.config;
 
 import net.adoptopenjdk.icedteaweb.IcedTeaWebConstants;
-<<<<<<< HEAD
+import net.adoptopenjdk.icedteaweb.config.validators.ValueValidator;
 import net.adoptopenjdk.icedteaweb.icon.IcoReaderSpi;
-=======
-import net.adoptopenjdk.icedteaweb.config.validators.ValueValidator;
-import net.sourceforge.jnlp.tools.ico.IcoSpi;
->>>>>>> e16f898c
 import net.sourceforge.jnlp.util.FileUtils;
 import org.slf4j.Logger;
 import org.slf4j.LoggerFactory;
@@ -99,7 +95,7 @@
         currentConfiguration = new HashMap<>();
         unchangeableConfiguration = new HashMap<>();
         try {
-            final IcoSpi spi = new IcoSpi();
+            final IcoReaderSpi spi = new IcoReaderSpi();
             IIORegistry.getDefaultInstance().registerServiceProvider(spi);
             LOG.info("Ico provider registered correctly.");
         } catch (final Exception ex) {
@@ -138,45 +134,6 @@
         }
     }
 
-<<<<<<< HEAD
-    public enum ConfigType {
-        System, User
-    }
-
-    /** is it mandatory to load the system properties? */
-    private boolean systemPropertiesMandatory = false;
-
-    /** The system's subdirResult deployment.config file */
-    private URL systemPropertiesFile = null;
-    /** Source of always right and only path to file (even if underlying path changes) */
-    private final InfrastructureFileDescriptor userDeploymentFileDescriptor;
-    /** The user's subdirResult deployment.config file */
-    private File userPropertiesFile = null;
-    
-    /** the current deployment properties */
-    private Map<String, Setting<String>> currentConfiguration;
-
-    /** the deployment properties that cannot be changed */
-    private Map<String, Setting<String>> unchangeableConfiguration;
-
-    public DeploymentConfiguration() {
-        this(PathsAndFiles.USER_DEPLOYMENT_FILE);
-    }
-    
-     public DeploymentConfiguration(InfrastructureFileDescriptor configFile) {
-        userDeploymentFileDescriptor = configFile;
-        currentConfiguration = new HashMap<>();
-        unchangeableConfiguration = new HashMap<>();
-         try {
-            IcoReaderSpi spi = new IcoReaderSpi();
-            IIORegistry.getDefaultInstance().registerServiceProvider(spi);
-            LOG.info("Ico provider registered correctly.");
-        } catch (Exception ex) {
-            LOG.error("Exception registering ico provider.", ex);
-        }
-    }
-=======
->>>>>>> e16f898c
 
     /**
      * Initialize this deployment configuration by reading configuration files.
