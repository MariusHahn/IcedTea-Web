--- conflicted
+++ resolved
@@ -1,4 +1,3 @@
-<<<<<<< HEAD
 2011-03-04  Denis Lila  <dlila@redhat.com>
 
 	* netx/net/sourceforge/jnlp/cache/ResourceTracker.java
@@ -7,7 +6,6 @@
 	* netx/net/sourceforge/jnlp/cache/ResourceUrlCreator.java
 	(getUrl): if usePack now concatenating strings instead of replacing.
 
-=======
 2011-03-04  Deepak Bhole <dbhole@redhat.com>
 
 	* NEWS: Updated.
@@ -35,7 +33,6 @@
 	be a CodeBaseClassLoader.
 	* plugin/icedteanp/java/sun/applet/PluginAppletViewer.java (run):
 	Likewise.
->>>>>>> abdbf441
 
 2011-03-03  Deepak Bhole <dbhole@redhat.com>
 
