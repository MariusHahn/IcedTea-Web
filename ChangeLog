--- conflicted
+++ resolved
@@ -1,4 +1,3 @@
-<<<<<<< HEAD
 2011-10-31  Omair Majid  <omajid@redhat.com>
 
 	PR808: javaws is unable to start when missing jars are enumerated before
@@ -6,7 +5,7 @@
 	* NEWS: Update.
 	* netx/net/sourceforge/jnlp/tools/JarSigner.java (verifyJars): Continue
 	with other jars if the first jar can't be used.
-=======
+
 2011-10-28  Deepak Bhole <dbhole@redhat.com>
 
 	RH742515, CVE-2011-3377: IcedTea-Web: second-level domain subdomains and
@@ -14,7 +13,6 @@
 	* NEWS: Updated
 	* netx/net/sourceforge/jnlp/runtime/JNLPSecurityManager.java
 	(checkPermission): Remove special case for SocketPermission.
->>>>>>> 80846703
 
 2011-10-27  Deepak Bhole <dbhole@redhat.com>
 
