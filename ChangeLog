--- conflicted
+++ resolved
@@ -1,15 +1,13 @@
-<<<<<<< HEAD
+2011-03-29  Denis Lila <dlila@redhat.com>
+
+	* netx/net/sourceforge/jnlp/JNLPFile.java
+	(getInformation): Remove redundant if.
+
 2010-03-29  Andrew John Hughes  <ahughes@redhat.com>
 
 	* plugin/docs/npplugin_liveconnect_design.html:
 	Replace binary PDF documentation with editable HTML.
 	* plugin/docs/npplugin_liveconnect_design.pdf: Removed.
-=======
-2011-03-29  Denis Lila <dlila@redhat.com>
-
-	* netx/net/sourceforge/jnlp/JNLPFile.java
-	(getInformation): Remove redundant if.
->>>>>>> 02ee2aa7
 
 2011-03-28  Omair Majid  <omajid@redhat.com>
 
